--- conflicted
+++ resolved
@@ -8,11 +8,7 @@
            audio/ContinuousSynth.h \
            audio/EffectWrapper.h \
            audio/PlaySpeedRangeMapper.h \
-<<<<<<< HEAD
-=======
            audio/TimeStretchWrapper.h \
-           framework/Align.h \
->>>>>>> 19b6e630
 	   framework/Document.h \
            framework/MainWindowBase.h \
            framework/OSCScript.h \
@@ -29,11 +25,7 @@
            audio/ContinuousSynth.cpp \
            audio/EffectWrapper.cpp \
            audio/PlaySpeedRangeMapper.cpp \
-<<<<<<< HEAD
-=======
            audio/TimeStretchWrapper.cpp \
-	   framework/Align.cpp \
->>>>>>> 19b6e630
 	   framework/Document.cpp \
            framework/MainWindowBase.cpp \
            framework/SVFileReader.cpp \
