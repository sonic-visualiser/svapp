/* -*- c-basic-offset: 4 indent-tabs-mode: nil -*-  vi:set ts=8 sts=4 sw=4: */

/*
    Sonic Visualiser
    An audio file viewer and annotation editor.
    Centre for Digital Music, Queen Mary, University of London.
    This file copyright 2006-2007 Chris Cannam and QMUL.
    
    This program is free software; you can redistribute it and/or
    modify it under the terms of the GNU General Public License as
    published by the Free Software Foundation; either version 2 of the
    License, or (at your option) any later version.  See the file
    COPYING included with this distribution for more information.
*/

#include "MainWindowBase.h"
#include "Document.h"

#include "view/Pane.h"
#include "view/PaneStack.h"
#include "data/model/ReadOnlyWaveFileModel.h"
#include "data/model/WritableWaveFileModel.h"
#include "data/model/SparseOneDimensionalModel.h"
#include "data/model/NoteModel.h"
#include "data/model/FlexiNoteModel.h"
#include "data/model/Labeller.h"
#include "data/model/TabularModel.h"
#include "view/ViewManager.h"

#include "layer/WaveformLayer.h"
#include "layer/TimeRulerLayer.h"
#include "layer/TimeInstantLayer.h"
#include "layer/TimeValueLayer.h"
#include "layer/Colour3DPlotLayer.h"
#include "layer/SliceLayer.h"
#include "layer/SliceableLayer.h"
#include "layer/ImageLayer.h"
#include "layer/NoteLayer.h"
#include "layer/FlexiNoteLayer.h"
#include "layer/RegionLayer.h"

#include "widgets/ListInputDialog.h"
#include "widgets/CommandHistory.h"
#include "widgets/ProgressDialog.h"
#include "widgets/MIDIFileImportDialog.h"
#include "widgets/CSVFormatDialog.h"
#include "widgets/ModelDataTableDialog.h"
#include "widgets/InteractiveFileFinder.h"

#include "audio/AudioCallbackPlaySource.h"
#include "audio/AudioCallbackRecordTarget.h"
#include "audio/PlaySpeedRangeMapper.h"

#include "data/fileio/DataFileReaderFactory.h"
#include "data/fileio/PlaylistFileReader.h"
#include "data/fileio/WavFileWriter.h"
#include "data/fileio/MIDIFileWriter.h"
#include "data/fileio/BZipFileDevice.h"
#include "data/fileio/FileSource.h"
#include "data/fileio/AudioFileReaderFactory.h"
#include "rdf/RDFImporter.h"

#include "base/RecentFiles.h"

#include "base/PlayParameterRepository.h"
#include "base/XmlExportable.h"
#include "base/Profiler.h"
#include "base/Preferences.h"
#include "base/TempWriteFile.h"
#include "base/Exceptions.h"
#include "base/ResourceFinder.h"

#include "data/osc/OSCQueue.h"
#include "data/midi/MIDIInput.h"

#include "system/System.h"

#include <bqaudioio/SystemPlaybackTarget.h>
#include <bqaudioio/SystemAudioIO.h>
#include <bqaudioio/AudioFactory.h>
#include <bqaudioio/ResamplerWrapper.h>

#include <QApplication>
#include <QMessageBox>
#include <QGridLayout>
#include <QLabel>
#include <QAction>
#include <QMenuBar>
#include <QToolBar>
#include <QInputDialog>
#include <QStatusBar>
#include <QTreeView>
#include <QFile>
#include <QFileInfo>
#include <QDir>
#include <QTextStream>
#include <QTextCodec>
#include <QProcess>
#include <QShortcut>
#include <QSettings>
#include <QDateTime>
#include <QProcess>
#include <QCheckBox>
#include <QRegExp>
#include <QScrollArea>
#include <QDesktopWidget>
#include <QSignalMapper>

#include <iostream>
#include <cstdio>
#include <errno.h>

using std::vector;
using std::map;
using std::set;

#ifdef Q_WS_X11
#define Window X11Window
#include <X11/Xlib.h>
#include <X11/Xutil.h>
#include <X11/Xatom.h>
#include <X11/SM/SMlib.h>

static int handle_x11_error(Display *dpy, XErrorEvent *err)
{
    char errstr[256];
    XGetErrorText(dpy, err->error_code, errstr, 256);
    if (err->error_code != BadWindow) {
        cerr << "Sonic Visualiser: X Error: "
                  << errstr << " " << int(err->error_code)
                  << "\nin major opcode:  "
                  << int(err->request_code) << endl;
    }
    return 0;
}
#undef Window
#endif

MainWindowBase::MainWindowBase(SoundOptions options) :
    m_document(nullptr),
    m_paneStack(nullptr),
    m_viewManager(nullptr),
    m_timeRulerLayer(nullptr),
    m_soundOptions(options),
    m_playSource(nullptr),
    m_recordTarget(nullptr),
    m_resamplerWrapper(nullptr),
    m_playTarget(nullptr),
    m_audioIO(nullptr),
    m_oscQueue(nullptr),
    m_oscQueueStarter(nullptr),
    m_midiInput(nullptr),
    m_recentFiles("RecentFiles", 20),
    m_recentTransforms("RecentTransforms", 20),
    m_documentModified(false),
    m_openingAudioFile(false),
    m_abandoning(false),
    m_labeller(nullptr),
    m_lastPlayStatusSec(0),
    m_initialDarkBackground(false),
    m_defaultFfwdRwdStep(2, 0),
    m_audioRecordMode(RecordCreateAdditionalModel),
    m_statusLabel(nullptr),
    m_iconsVisibleInMenus(true),
    m_menuShortcutMapper(nullptr)
{
    Profiler profiler("MainWindowBase::MainWindowBase");

    SVDEBUG << "MainWindowBase::MainWindowBase" << endl;

    if (options & WithAudioInput) {
        if (!(options & WithAudioOutput)) {
            SVCERR << "WARNING: MainWindowBase: WithAudioInput requires WithAudioOutput -- recording will not work" << endl;
        }
    }
    
    qRegisterMetaType<sv_frame_t>("sv_frame_t");
    qRegisterMetaType<sv_samplerate_t>("sv_samplerate_t");

#ifdef Q_WS_X11
    XSetErrorHandler(handle_x11_error);
#endif

    connect(this, SIGNAL(hideSplash()), this, SLOT(emitHideSplash()));
    
    connect(CommandHistory::getInstance(), SIGNAL(commandExecuted()),
            this, SLOT(documentModified()));
    connect(CommandHistory::getInstance(), SIGNAL(documentRestored()),
            this, SLOT(documentRestored()));
    
    SVDEBUG << "MainWindowBase: Creating view manager" << endl;

    m_viewManager = new ViewManager();
    connect(m_viewManager, SIGNAL(selectionChanged()),
            this, SLOT(updateMenuStates()));
    connect(m_viewManager, SIGNAL(inProgressSelectionChanged()),
            this, SLOT(inProgressSelectionChanged()));

    SVDEBUG << "MainWindowBase: Calculating view font size" << endl;

    // set a sensible default font size for views -- cannot do this
    // in Preferences, which is in base and not supposed to use QtGui
    int viewFontSize = int(QApplication::font().pointSize() * 0.9);
    QSettings settings;
    settings.beginGroup("Preferences");
    viewFontSize = settings.value("view-font-size", viewFontSize).toInt();
    settings.setValue("view-font-size", viewFontSize);
    settings.endGroup();

    SVDEBUG << "MainWindowBase: View font size is " << viewFontSize << endl;

#ifdef NOT_DEFINED // This no longer works correctly on any platform AFAICS
    Preferences::BackgroundMode mode =
        Preferences::getInstance()->getBackgroundMode();
    m_initialDarkBackground = m_viewManager->getGlobalDarkBackground();
    if (mode != Preferences::BackgroundFromTheme) {
        m_viewManager->setGlobalDarkBackground
            (mode == Preferences::DarkBackground);
    }
#endif

    m_paneStack = new PaneStack(nullptr, m_viewManager);
    connect(m_paneStack, SIGNAL(currentPaneChanged(Pane *)),
            this, SLOT(currentPaneChanged(Pane *)));
    connect(m_paneStack, SIGNAL(currentLayerChanged(Pane *, Layer *)),
            this, SLOT(currentLayerChanged(Pane *, Layer *)));
    connect(m_paneStack, SIGNAL(rightButtonMenuRequested(Pane *, QPoint)),
            this, SLOT(rightButtonMenuRequested(Pane *, QPoint)));
    connect(m_paneStack, SIGNAL(contextHelpChanged(const QString &)),
            this, SLOT(contextHelpChanged(const QString &)));
    connect(m_paneStack, SIGNAL(paneAdded(Pane *)),
            this, SLOT(paneAdded(Pane *)));
    connect(m_paneStack, SIGNAL(paneHidden(Pane *)),
            this, SLOT(paneHidden(Pane *)));
    connect(m_paneStack, SIGNAL(paneAboutToBeDeleted(Pane *)),
            this, SLOT(paneAboutToBeDeleted(Pane *)));
    connect(m_paneStack, SIGNAL(dropAccepted(Pane *, QStringList)),
            this, SLOT(paneDropAccepted(Pane *, QStringList)));
    connect(m_paneStack, SIGNAL(dropAccepted(Pane *, QString)),
            this, SLOT(paneDropAccepted(Pane *, QString)));
    connect(m_paneStack, SIGNAL(paneDeleteButtonClicked(Pane *)),
            this, SLOT(paneDeleteButtonClicked(Pane *)));

    SVDEBUG << "MainWindowBase: Creating play source" << endl;
    
    m_playSource = new AudioCallbackPlaySource
        (m_viewManager, QApplication::applicationName());

    if (m_soundOptions & WithAudioInput) {
        SVDEBUG << "MainWindowBase: Creating record target" << endl;
        m_recordTarget = new AudioCallbackRecordTarget
            (m_viewManager, QApplication::applicationName());
        connect(m_recordTarget,
                SIGNAL(recordDurationChanged(sv_frame_t, sv_samplerate_t)),
                this,
                SLOT(recordDurationChanged(sv_frame_t, sv_samplerate_t)));
    }

    connect(m_playSource, SIGNAL(sampleRateMismatch(sv_samplerate_t, sv_samplerate_t, bool)),
            this,           SLOT(sampleRateMismatch(sv_samplerate_t, sv_samplerate_t, bool)));
    connect(m_playSource, SIGNAL(channelCountIncreased(int)),
            this,           SLOT(audioChannelCountIncreased(int)));
    connect(m_playSource, SIGNAL(audioOverloadPluginDisabled()),
            this,           SLOT(audioOverloadPluginDisabled()));
    connect(m_playSource, SIGNAL(audioTimeStretchMultiChannelDisabled()),
            this,           SLOT(audioTimeStretchMultiChannelDisabled()));

    connect(m_viewManager, SIGNAL(monitoringLevelsChanged(float, float)),
            this, SLOT(monitoringLevelsChanged(float, float)));

    connect(m_viewManager, SIGNAL(playbackFrameChanged(sv_frame_t)),
            this, SLOT(playbackFrameChanged(sv_frame_t)));

    connect(m_viewManager, SIGNAL(globalCentreFrameChanged(sv_frame_t)),
            this, SLOT(globalCentreFrameChanged(sv_frame_t)));

    connect(m_viewManager, SIGNAL(viewCentreFrameChanged(View *, sv_frame_t)),
            this, SLOT(viewCentreFrameChanged(View *, sv_frame_t)));

    connect(m_viewManager, SIGNAL(viewZoomLevelChanged(View *, ZoomLevel, bool)),
            this, SLOT(viewZoomLevelChanged(View *, ZoomLevel, bool)));

    connect(Preferences::getInstance(),
            SIGNAL(propertyChanged(PropertyContainer::PropertyName)),
            this,
            SLOT(preferenceChanged(PropertyContainer::PropertyName)));

    SVDEBUG << "MainWindowBase: Creating labeller" << endl;

    Labeller::ValueType labellerType = Labeller::ValueFromTwoLevelCounter;
    settings.beginGroup("MainWindow");

    labellerType = (Labeller::ValueType)
        settings.value("labellertype", (int)labellerType).toInt();
    int cycle = settings.value("labellercycle", 4).toInt();

    settings.endGroup();

    m_labeller = new Labeller(labellerType);
    m_labeller->setCounterCycleSize(cycle);

    if (m_soundOptions & WithMIDIInput) {
        SVDEBUG << "MainWindowBase: Creating MIDI input" << endl;
        m_midiInput = new MIDIInput(QApplication::applicationName(), this);
    }

    QTimer::singleShot(1500, this, SIGNAL(hideSplash()));

    SVDEBUG << "MainWindowBase: Constructor done" << endl;
}

MainWindowBase::~MainWindowBase()
{
    SVDEBUG << "MainWindowBase::~MainWindowBase" << endl;

    // We have to delete the breakfastquay::SystemPlaybackTarget or
    // breakfastquay::SystemAudioIO object (whichever we have -- it
    // depends on whether we handle recording or not) before we delete
    // the ApplicationPlaybackSource and ApplicationRecordTarget that
    // they refer to.

    deleteAudioIO();

    // Then delete the Application objects.
    delete m_playSource;
    delete m_recordTarget;
    
    delete m_viewManager;
    delete m_midiInput;

<<<<<<< HEAD
    if (m_oscQueueStarter) {
        disconnect(m_oscQueueStarter, 0, 0, 0);
=======
    disconnect(m_oscQueueStarter, nullptr, nullptr, nullptr);
    m_oscQueueStarter->wait(1000);
    if (m_oscQueueStarter->isRunning()) {
        m_oscQueueStarter->terminate();
>>>>>>> f8904cd1
        m_oscQueueStarter->wait(1000);
        if (m_oscQueueStarter->isRunning()) {
            m_oscQueueStarter->terminate();
            m_oscQueueStarter->wait(1000);
        }
        delete m_oscQueueStarter;
        delete m_oscQueue;
    }
    
    Profiles::getInstance()->dump();
}

void
MainWindowBase::emitHideSplash()
{
    SVDEBUG << "MainWindowBase: Hiding splash screen" << endl;
    emit hideSplash(this);
}

void
MainWindowBase::finaliseMenus()
{
    SVDEBUG << "MainWindowBase::finaliseMenus called" << endl;

    delete m_menuShortcutMapper;
    m_menuShortcutMapper = nullptr;

    foreach (QShortcut *sc, m_appShortcuts) {
        delete sc;
    }
    m_appShortcuts.clear();

    QMenuBar *mb = menuBar();

    // This used to find all children of QMenu type, and call
    // finaliseMenu on those. But it seems we are getting hold of some
    // menus that way that are not actually active in the menu bar and
    // are not returned in their parent menu's actions() list, and if
    // we finalise those, we end up with duplicate shortcuts in the
    // app shortcut mapper. So we should do this by descending the
    // menu tree through only those menus accessible via actions()
    // from their parents instead.

    QList<QMenu *> menus = mb->findChildren<QMenu *>
        (QString(), Qt::FindDirectChildrenOnly);

    foreach (QMenu *menu, menus) {
        if (menu) finaliseMenu(menu);
    }

    SVDEBUG << "MainWindowBase::finaliseMenus done" << endl;
}

void
MainWindowBase::finaliseMenu(QMenu *menu)
{
    foreach (QAction *a, menu->actions()) {
        a->setIconVisibleInMenu(m_iconsVisibleInMenus);
    }

#ifdef Q_OS_MAC
    // See https://bugreports.qt-project.org/browse/QTBUG-38256 and
    // our issue #890 http://code.soundsoftware.ac.uk/issues/890 --
    // single-key shortcuts that are associated only with a menu
    // action (and not with a toolbar button) do not work with Qt 5.x
    // under OS/X.
    // 
    // Apparently Cocoa never handled them as a matter of course, but
    // earlier versions of Qt picked them up as widget shortcuts and
    // handled them anyway. That behaviour was removed to fix a crash
    // when invoking a menu while its window was overridden by a modal
    // dialog (https://bugreports.qt-project.org/browse/QTBUG-30657).
    //
    // This workaround restores the single-key shortcut behaviour by
    // searching in menus for single-key shortcuts that are associated
    // only with the menu and not with a toolbar button, and
    // augmenting them with global application shortcuts that invoke
    // the relevant actions, testing whether the actions are enabled
    // on invocation.
    //
    // (Previously this acted on all single-key shortcuts in menus,
    // and it removed the shortcut from the action when it created
    // each new global one, in order to avoid an "ambiguous shortcut"
    // error in the case where the action was also associated with a
    // toolbar button. But that has the unwelcome side-effect of
    // removing the shortcut hint from the menu entry. So now we leave
    // the shortcut in the menu action as well as creating a global
    // one, and we only act on shortcuts that have no toolbar button,
    // i.e. that will not otherwise work. The downside is that if this
    // bug is fixed in a future Qt release, we will start getting
    // "ambiguous shortcut" errors from the menu entry actions and
    // will need to update the code.)

    // Update: The bug was fixed in Qt 5.4 for shortcuts with no
    // modifier, and I believe it is fixed in Qt 5.5 for shortcuts
    // with Shift modifiers. The below reflects that

#if (QT_VERSION < QT_VERSION_CHECK(5, 5, 0))

    if (!m_menuShortcutMapper) {
        m_menuShortcutMapper = new QSignalMapper(this);
        connect(m_menuShortcutMapper, SIGNAL(mapped(QObject *)),
                this, SLOT(menuActionMapperInvoked(QObject *)));
    }

    foreach (QAction *a, menu->actions()) {

        if (a->isSeparator()) {
            continue;
        } else if (a->menu()) {
            finaliseMenu(a->menu());
        } else {

            QWidgetList ww = a->associatedWidgets();
            bool hasButton = false;
            foreach (QWidget *w, ww) {
                if (qobject_cast<QAbstractButton *>(w)) {
                    hasButton = true;
                    break;
                }
            }
            if (hasButton) continue;
            QKeySequence sc = a->shortcut();

            // Note that the set of "single-key shortcuts" that aren't
            // working and that we need to handle here includes those
            // with the Shift modifier mask as well as those with no
            // modifier at all
#if (QT_VERSION >= QT_VERSION_CHECK(5, 5, 0))
            // Nothing needed
            if (false) {
#elif (QT_VERSION >= QT_VERSION_CHECK(5, 4, 0))
            if (sc.count() == 1 &&
                (sc[0] & Qt::KeyboardModifierMask) == Qt::ShiftModifier) {
#else
            if (sc.count() == 1 &&
                ((sc[0] & Qt::KeyboardModifierMask) == Qt::NoModifier ||
                 (sc[0] & Qt::KeyboardModifierMask) == Qt::ShiftModifier)) {
#endif
                QShortcut *newSc = new QShortcut(sc, a->parentWidget());
                QObject::connect(newSc, SIGNAL(activated()),
                                 m_menuShortcutMapper, SLOT(map()));
                m_menuShortcutMapper->setMapping(newSc, a);
                m_appShortcuts.push_back(newSc);
            }
        }
    }
#endif
#endif
}

void
MainWindowBase::menuActionMapperInvoked(QObject *o)
{
    QAction *a = qobject_cast<QAction *>(o);
    if (a && a->isEnabled()) {
        a->trigger();
    }
}

void
MainWindowBase::resizeConstrained(QSize size)
{
    QDesktopWidget *desktop = QApplication::desktop();
    QRect available = desktop->availableGeometry();
    QSize actual(std::min(size.width(), available.width()),
                 std::min(size.height(), available.height()));
    resize(actual);
}

void
MainWindowBase::startOSCQueue()
{
    m_oscQueueStarter = new OSCQueueStarter(this);
    connect(m_oscQueueStarter, SIGNAL(finished()), this, SLOT(oscReady()));
    m_oscQueueStarter->start();
}

void
MainWindowBase::oscReady()
{
    if (m_oscQueue && m_oscQueue->isOK()) {
        connect(m_oscQueue, SIGNAL(messagesAvailable()), this, SLOT(pollOSC()));
        QTimer *oscTimer = new QTimer(this);
        connect(oscTimer, SIGNAL(timeout()), this, SLOT(pollOSC()));
        oscTimer->start(1000);
        SVCERR << "Finished setting up OSC interface" << endl;
    }
}

QString
MainWindowBase::getOpenFileName(FileFinder::FileType type)
{
    FileFinder *ff = FileFinder::getInstance();

    if (type == FileFinder::AnyFile) {
        if (getMainModel() != nullptr &&
            m_paneStack != nullptr &&
            m_paneStack->getCurrentPane() != nullptr) { // can import a layer
            return ff->getOpenFileName(FileFinder::AnyFile, m_sessionFile);
        } else {
            return ff->getOpenFileName(FileFinder::SessionOrAudioFile,
                                       m_sessionFile);
        }
    }        

    QString lastPath = m_sessionFile;

    if (type == FileFinder::AudioFile) {
        lastPath = m_audioFile;
    }

    return ff->getOpenFileName(type, lastPath);
}

QString
MainWindowBase::getSaveFileName(FileFinder::FileType type)
{
    QString lastPath = m_sessionFile;

    if (type == FileFinder::AudioFile) {
        lastPath = m_audioFile;
    }

    FileFinder *ff = FileFinder::getInstance();
    return ff->getSaveFileName(type, lastPath);
}

void
MainWindowBase::registerLastOpenedFilePath(FileFinder::FileType type, QString path)
{
    FileFinder *ff = FileFinder::getInstance();
    ff->registerLastOpenedFilePath(type, path);
}

QString
MainWindowBase::getDefaultSessionTemplate() const
{
    QSettings settings;
    settings.beginGroup("MainWindow");
    QString templateName = settings.value("sessiontemplate", "").toString();
    if (templateName == "") templateName = "default";
    return templateName;
}

void
MainWindowBase::setDefaultSessionTemplate(QString n) 
{
    QSettings settings;
    settings.beginGroup("MainWindow");
    settings.setValue("sessiontemplate", n);
}    

void
MainWindowBase::updateMenuStates()
{
    Pane *currentPane = nullptr;
    Layer *currentLayer = nullptr;

    if (m_paneStack) currentPane = m_paneStack->getCurrentPane();
    if (currentPane) currentLayer = currentPane->getSelectedLayer();

    bool havePrevPane = false, haveNextPane = false;
    bool havePrevLayer = false, haveNextLayer = false;

    if (currentPane) {
        for (int i = 0; i < m_paneStack->getPaneCount(); ++i) {
            if (m_paneStack->getPane(i) == currentPane) {
                if (i > 0) havePrevPane = true;
                if (i < m_paneStack->getPaneCount()-1) haveNextPane = true;
                break;
            }
        }
        // the prev/next layer commands actually include the pane
        // itself as one of the selectables -- so we always have a
        // prev and next layer, as long as we have a pane with at
        // least one layer in it
        if (currentPane->getLayerCount() > 0) {
            havePrevLayer = true;
            haveNextLayer = true;
        }
    }        

    bool haveCurrentPane =
        (currentPane != nullptr);
    bool haveCurrentLayer =
        (haveCurrentPane &&
         (currentLayer != nullptr));
    bool haveMainModel =
        (getMainModel() != nullptr);
    bool havePlayTarget =
        (m_playTarget != nullptr || m_audioIO != nullptr);
    bool haveSelection = 
        (m_viewManager &&
         !m_viewManager->getSelections().empty());
    bool haveCurrentEditableLayer =
        (haveCurrentLayer &&
         currentLayer->isLayerEditable());
    bool haveCurrentTimeInstantsLayer = 
        (haveCurrentLayer &&
         dynamic_cast<TimeInstantLayer *>(currentLayer));
    bool haveCurrentDurationLayer = 
        (haveCurrentLayer &&
         (dynamic_cast<NoteLayer *>(currentLayer) ||
          dynamic_cast<FlexiNoteLayer *>(currentLayer) ||
          dynamic_cast<RegionLayer *>(currentLayer)));
    bool haveCurrentColour3DPlot =
        (haveCurrentLayer &&
         dynamic_cast<Colour3DPlotLayer *>(currentLayer));
    bool haveClipboardContents =
        (m_viewManager &&
         !m_viewManager->getClipboard().empty());
    bool haveTabularLayer =
        (haveCurrentLayer &&
         dynamic_cast<TabularModel *>(currentLayer->getModel()));

    emit canAddPane(haveMainModel);
    emit canDeleteCurrentPane(haveCurrentPane);
    emit canZoom(haveMainModel && haveCurrentPane);
    emit canScroll(haveMainModel && haveCurrentPane);
    emit canAddLayer(haveMainModel && haveCurrentPane);
    emit canImportMoreAudio(haveMainModel);
    emit canReplaceMainAudio(haveMainModel);
    emit canImportLayer(haveMainModel && haveCurrentPane);
    emit canExportAudio(haveMainModel);
    emit canChangeSessionTemplate(haveMainModel);
    emit canExportLayer(haveMainModel &&
                        (haveCurrentEditableLayer || haveCurrentColour3DPlot));
    emit canExportImage(haveMainModel && haveCurrentPane);
    emit canDeleteCurrentLayer(haveCurrentLayer);
    emit canRenameLayer(haveCurrentLayer);
    emit canEditLayer(haveCurrentEditableLayer);
    emit canEditLayerTabular(haveCurrentEditableLayer || haveTabularLayer);
    emit canMeasureLayer(haveCurrentLayer);
    emit canSelect(haveMainModel && haveCurrentPane);
    emit canPlay(haveMainModel && havePlayTarget);
    emit canFfwd(haveMainModel);
    emit canRewind(haveMainModel);
    emit canPaste(haveClipboardContents);
    emit canInsertInstant(haveCurrentPane);
    emit canInsertInstantsAtBoundaries(haveCurrentPane && haveSelection);
    emit canInsertItemAtSelection(haveCurrentPane && haveSelection && haveCurrentDurationLayer);
    emit canRenumberInstants(haveCurrentTimeInstantsLayer && haveSelection);
    emit canSubdivideInstants(haveCurrentTimeInstantsLayer && haveSelection);
    emit canWinnowInstants(haveCurrentTimeInstantsLayer && haveSelection);
    emit canPlaySelection(haveMainModel && havePlayTarget && haveSelection);
    emit canClearSelection(haveSelection);
    emit canEditSelection(haveSelection && haveCurrentEditableLayer);
    emit canSave(m_sessionFile != "" && m_documentModified);
    emit canSaveAs(haveMainModel); // possibly used only in Tony, not SV
    emit canSelectPreviousPane(havePrevPane);
    emit canSelectNextPane(haveNextPane);
    emit canSelectPreviousLayer(havePrevLayer);
    emit canSelectNextLayer(haveNextLayer);

    // This is quite subtle -- whereas we can play back only if a
    // system play target or I/O exists, we can record even if no
    // record source (i.e. audioIO) exists because we can record into
    // an empty session before the audio device has been
    // opened. However, if there is no record *target* then recording
    // was actively disabled (flag not set in m_soundOptions). And if
    // we have a play target instead of an audioIO, then we must have
    // tried to open the device but failed to find any capture source.
    bool recordDisabled = (m_recordTarget == nullptr);
    bool recordDeviceFailed = (m_playTarget != nullptr && m_audioIO == nullptr);
    emit canRecord(!recordDisabled && !recordDeviceFailed);
}

void
MainWindowBase::documentModified()
{
//    SVDEBUG << "MainWindowBase::documentModified" << endl;

    if (!m_documentModified) {
        //!!! this in subclass implementation?
        setWindowTitle(tr("%1 (modified)").arg(windowTitle()));
    }

    m_documentModified = true;
    updateMenuStates();
}

void
MainWindowBase::documentRestored()
{
//    SVDEBUG << "MainWindowBase::documentRestored" << endl;

    if (m_documentModified) {
        //!!! this in subclass implementation?
        QString wt(windowTitle());
        wt.replace(tr(" (modified)"), "");
        setWindowTitle(wt);
    }

    m_documentModified = false;
    updateMenuStates();
}

void
MainWindowBase::playLoopToggled()
{
    QAction *action = dynamic_cast<QAction *>(sender());
    
    if (action) {
        m_viewManager->setPlayLoopMode(action->isChecked());
    } else {
        m_viewManager->setPlayLoopMode(!m_viewManager->getPlayLoopMode());
    }
}

void
MainWindowBase::playSelectionToggled()
{
    QAction *action = dynamic_cast<QAction *>(sender());
    
    if (action) {
        m_viewManager->setPlaySelectionMode(action->isChecked());
    } else {
        m_viewManager->setPlaySelectionMode(!m_viewManager->getPlaySelectionMode());
    }
}

void
MainWindowBase::playSoloToggled()
{
    QAction *action = dynamic_cast<QAction *>(sender());
    
    if (action) {
        m_viewManager->setPlaySoloMode(action->isChecked());
    } else {
        m_viewManager->setPlaySoloMode(!m_viewManager->getPlaySoloMode());
    }

    if (m_viewManager->getPlaySoloMode()) {
        currentPaneChanged(m_paneStack->getCurrentPane());
    } else {
        m_viewManager->setPlaybackModel(nullptr);
        if (m_playSource) {
            m_playSource->clearSoloModelSet();
        }
    }
}

void
MainWindowBase::currentPaneChanged(Pane *p)
{
    updateMenuStates();
    updateVisibleRangeDisplay(p);

    if (!p) return;

    if (!(m_viewManager &&
          m_playSource &&
          m_viewManager->getPlaySoloMode())) {
        if (m_viewManager) m_viewManager->setPlaybackModel(nullptr);
        return;
    }

    Model *prevPlaybackModel = m_viewManager->getPlaybackModel();

    // What we want here is not the currently playing frame (unless we
    // are about to clear out the audio playback buffers -- which may
    // or may not be possible, depending on the audio driver).  What
    // we want is the frame that was last committed to the soundcard
    // buffers, as the audio driver will continue playing up to that
    // frame before switching to whichever one we decide we want to
    // switch to, regardless of our efforts.

    sv_frame_t frame = m_playSource->getCurrentBufferedFrame();

    cerr << "currentPaneChanged: current frame (in ref model) = " << frame << endl;

    View::ModelSet soloModels = p->getModels();
    
    View::ModelSet sources;
    for (View::ModelSet::iterator mi = soloModels.begin();
         mi != soloModels.end(); ++mi) {
        // If a model in this pane is derived from something else,
        // then we want to play that model as well -- if the model
        // that's derived from it is not something that is itself
        // individually playable (e.g. a waveform)
        if (*mi &&
            !dynamic_cast<RangeSummarisableTimeValueModel *>(*mi) &&
            (*mi)->getSourceModel()) {
            sources.insert((*mi)->getSourceModel());
        }
    }
    for (View::ModelSet::iterator mi = sources.begin();
         mi != sources.end(); ++mi) {
        soloModels.insert(*mi);
    }

    //!!! Need an "atomic" way of telling the play source that the
    //playback model has changed, and changing it on ViewManager --
    //the play source should be making the setPlaybackModel call to
    //ViewManager

    for (View::ModelSet::iterator mi = soloModels.begin();
         mi != soloModels.end(); ++mi) {
        if (dynamic_cast<RangeSummarisableTimeValueModel *>(*mi)) {
            m_viewManager->setPlaybackModel(*mi);
        }
    }
    
    RangeSummarisableTimeValueModel *a = 
        dynamic_cast<RangeSummarisableTimeValueModel *>(prevPlaybackModel);
    RangeSummarisableTimeValueModel *b = 
        dynamic_cast<RangeSummarisableTimeValueModel *>(m_viewManager->
                                                        getPlaybackModel());

    m_playSource->setSoloModelSet(soloModels);

    if (a && b && (a != b)) {
        if (m_playSource->isPlaying()) m_playSource->play(frame);
    }
}

void
MainWindowBase::currentLayerChanged(Pane *p, Layer *)
{
    updateMenuStates();
    updateVisibleRangeDisplay(p);
}

sv_frame_t
MainWindowBase::getModelsStartFrame() const
{
    sv_frame_t startFrame = 0;
    if (!m_paneStack) return startFrame;
    for (int i = 0; i < m_paneStack->getPaneCount(); ++i) {
        sv_frame_t thisStart = m_paneStack->getPane(i)->getModelsStartFrame();
        if (i == 0 || thisStart < startFrame) {
            startFrame = thisStart;
        }
    }
    return startFrame;
}

sv_frame_t
MainWindowBase::getModelsEndFrame() const
{
    sv_frame_t endFrame = 0;
    if (!m_paneStack) return endFrame;
    for (int i = 0; i < m_paneStack->getPaneCount(); ++i) {
        sv_frame_t thisEnd = m_paneStack->getPane(i)->getModelsEndFrame();
        if (i == 0 || thisEnd > endFrame) {
            endFrame = thisEnd;
        }
    }
    return endFrame;
}

void
MainWindowBase::selectAll()
{
    if (!getMainModel()) return;
    m_viewManager->setSelection(Selection(getModelsStartFrame(),
                                          getModelsEndFrame()));
}

void
MainWindowBase::selectToStart()
{
    if (!getMainModel()) return;
    m_viewManager->setSelection(Selection(getMainModel()->getStartFrame(),
                                          m_viewManager->getGlobalCentreFrame()));
}

void
MainWindowBase::selectToEnd()
{
    if (!getMainModel()) return;
    m_viewManager->setSelection(Selection(m_viewManager->getGlobalCentreFrame(),
                                          getMainModel()->getEndFrame()));
}

void
MainWindowBase::selectVisible()
{
    Model *model = getMainModel();
    if (!model) return;

    Pane *currentPane = m_paneStack->getCurrentPane();
    if (!currentPane) return;

    sv_frame_t startFrame, endFrame;

    if (currentPane->getStartFrame() < 0) startFrame = 0;
    else startFrame = currentPane->getStartFrame();

    if (currentPane->getEndFrame() > model->getEndFrame()) endFrame = model->getEndFrame();
    else endFrame = currentPane->getEndFrame();

    m_viewManager->setSelection(Selection(startFrame, endFrame));
}

void
MainWindowBase::clearSelection()
{
    m_viewManager->clearSelections();
}

void
MainWindowBase::cut()
{
    Pane *currentPane = m_paneStack->getCurrentPane();
    if (!currentPane) return;

    Layer *layer = currentPane->getSelectedLayer();
    if (!layer) return;

    Clipboard &clipboard = m_viewManager->getClipboard();
    clipboard.clear();

    MultiSelection::SelectionList selections = m_viewManager->getSelections();

    CommandHistory::getInstance()->startCompoundOperation(tr("Cut"), true);

    for (MultiSelection::SelectionList::iterator i = selections.begin();
         i != selections.end(); ++i) {
        layer->copy(currentPane, *i, clipboard);
        layer->deleteSelection(*i);
    }

    CommandHistory::getInstance()->endCompoundOperation();
}

void
MainWindowBase::copy()
{
    Pane *currentPane = m_paneStack->getCurrentPane();
    if (!currentPane) return;

    Layer *layer = currentPane->getSelectedLayer();
    if (!layer) return;

    Clipboard &clipboard = m_viewManager->getClipboard();
    clipboard.clear();

    MultiSelection::SelectionList selections = m_viewManager->getSelections();

    for (MultiSelection::SelectionList::iterator i = selections.begin();
         i != selections.end(); ++i) {
        layer->copy(currentPane, *i, clipboard);
    }
}

void
MainWindowBase::paste()
{
    pasteRelative(0);
}

void
MainWindowBase::pasteAtPlaybackPosition()
{
    sv_frame_t pos = getFrame();
    Clipboard &clipboard = m_viewManager->getClipboard();
    if (!clipboard.empty()) {
        sv_frame_t firstEventFrame = clipboard.getPoints()[0].getFrame();
        sv_frame_t offset = 0;
        if (firstEventFrame < 0) {
            offset = pos - firstEventFrame;
        } else if (firstEventFrame < pos) {
            offset = pos - firstEventFrame;
        } else {
            offset = -(firstEventFrame - pos);
        }
        pasteRelative(offset);
    }
}

void
MainWindowBase::pasteRelative(sv_frame_t offset)
{
    Pane *currentPane = m_paneStack->getCurrentPane();
    if (!currentPane) return;

    Layer *layer = currentPane->getSelectedLayer();

    Clipboard &clipboard = m_viewManager->getClipboard();

    bool inCompound = false;

    if (!layer || !layer->isLayerEditable()) {
        
        CommandHistory::getInstance()->startCompoundOperation
            (tr("Paste"), true);

        // no suitable current layer: create one of the most
        // appropriate sort
        LayerFactory::LayerType type =
            LayerFactory::getInstance()->getLayerTypeForClipboardContents(clipboard);
        layer = m_document->createEmptyLayer(type);

        if (!layer) {
            CommandHistory::getInstance()->endCompoundOperation();
            return;
        }

        m_document->addLayerToView(currentPane, layer);
        m_paneStack->setCurrentLayer(currentPane, layer);

        inCompound = true;
    }

    layer->paste(currentPane, clipboard, offset, true);

    if (inCompound) CommandHistory::getInstance()->endCompoundOperation();
}

void
MainWindowBase::deleteSelected()
{
    if (m_paneStack->getCurrentPane() &&
        m_paneStack->getCurrentPane()->getSelectedLayer()) {
        
        Layer *layer = m_paneStack->getCurrentPane()->getSelectedLayer();

        if (m_viewManager) {

            if (m_viewManager->getToolMode() == ViewManager::MeasureMode) {

                layer->deleteCurrentMeasureRect();
            
            } else {

                MultiSelection::SelectionList selections =
                    m_viewManager->getSelections();
            
                for (MultiSelection::SelectionList::iterator i = selections.begin();
                     i != selections.end(); ++i) {
                    layer->deleteSelection(*i);
                }
            }
        }
    }
}

// FrameTimer method

sv_frame_t
MainWindowBase::getFrame() const
{
    if (m_playSource && m_playSource->isPlaying()) {
        return m_playSource->getCurrentPlayingFrame();
    } else {
        return m_viewManager->getPlaybackFrame();
    }
}    

void
MainWindowBase::insertInstant()
{
    insertInstantAt(getFrame());
}

void
MainWindowBase::insertInstantsAtBoundaries()
{
    MultiSelection::SelectionList selections = m_viewManager->getSelections();
    for (MultiSelection::SelectionList::iterator i = selections.begin();
         i != selections.end(); ++i) {
        sv_frame_t start = i->getStartFrame();
        sv_frame_t end = i->getEndFrame();
        if (start != end) {
            insertInstantAt(start);
            insertInstantAt(end);
        }
    }
}

void
MainWindowBase::insertInstantAt(sv_frame_t frame)
{
    Pane *pane = m_paneStack->getCurrentPane();
    if (!pane) {
        return;
    }

    frame = pane->alignFromReference(frame);

    Layer *layer = dynamic_cast<TimeInstantLayer *>
        (pane->getSelectedLayer());

    if (!layer) {
        for (int i = pane->getLayerCount(); i > 0; --i) {
            layer = dynamic_cast<TimeInstantLayer *>(pane->getLayer(i - 1));
            if (layer) break;
        }

        if (!layer) {
            CommandHistory::getInstance()->startCompoundOperation
                (tr("Add Point"), true);
            layer = m_document->createEmptyLayer(LayerFactory::TimeInstants);
            if (layer) {
                m_document->addLayerToView(pane, layer);
                m_paneStack->setCurrentLayer(pane, layer);
            }
            CommandHistory::getInstance()->endCompoundOperation();
        }
    }

    if (layer) {
    
        Model *model = layer->getModel();
        SparseOneDimensionalModel *sodm = dynamic_cast<SparseOneDimensionalModel *>
            (model);

        if (sodm) {
            SparseOneDimensionalModel::Point point(frame, "");

            SparseOneDimensionalModel::Point prevPoint(0);
            bool havePrevPoint = false;

            SparseOneDimensionalModel::EditCommand *command =
                new SparseOneDimensionalModel::EditCommand(sodm, tr("Add Point"));

            if (m_labeller) {

                if (m_labeller->requiresPrevPoint()) {

                    SparseOneDimensionalModel::PointList prevPoints =
                        sodm->getPreviousPoints(frame);

                    if (!prevPoints.empty()) {
                        prevPoint = *prevPoints.begin();
                        havePrevPoint = true;
                    }
                }

                m_labeller->setSampleRate(sodm->getSampleRate());

                if (m_labeller->actingOnPrevPoint() && havePrevPoint) {
                    command->deletePoint(prevPoint);
                }

                m_labeller->label<SparseOneDimensionalModel::Point>
                    (point, havePrevPoint ? &prevPoint : nullptr);

                if (m_labeller->actingOnPrevPoint() && havePrevPoint) {
                    command->addPoint(prevPoint);
                }
            }
            
            command->addPoint(point);

            command->setName(tr("Add Point at %1 s")
                             .arg(RealTime::frame2RealTime
                                  (frame,
                                   sodm->getSampleRate())
                                  .toText(false).c_str()));

            Command *c = command->finish();
            if (c) CommandHistory::getInstance()->addCommand(c, false);
        }
    }
}

void
MainWindowBase::insertItemAtSelection()
{
    MultiSelection::SelectionList selections = m_viewManager->getSelections();
    for (MultiSelection::SelectionList::iterator i = selections.begin();
         i != selections.end(); ++i) {
        sv_frame_t start = i->getStartFrame();
        sv_frame_t end = i->getEndFrame();
        if (start < end) {
            insertItemAt(start, end - start);
        }
    }
}

void
MainWindowBase::insertItemAt(sv_frame_t frame, sv_frame_t duration)
{
    Pane *pane = m_paneStack->getCurrentPane();
    if (!pane) {
        return;
    }

    // ugh!

    sv_frame_t alignedStart = pane->alignFromReference(frame);
    sv_frame_t alignedEnd = pane->alignFromReference(frame + duration);
    if (alignedStart >= alignedEnd) return;
    sv_frame_t alignedDuration = alignedEnd - alignedStart;

    Command *c = nullptr;

    QString name = tr("Add Item at %1 s")
        .arg(RealTime::frame2RealTime
             (alignedStart,
              getMainModel()->getSampleRate())
             .toText(false).c_str());

    Layer *layer = pane->getSelectedLayer();
    if (!layer) return;

    RegionModel *rm = dynamic_cast<RegionModel *>(layer->getModel());
    if (rm) {
        RegionModel::Point point(alignedStart,
                                 rm->getValueMaximum() + 1,
                                 alignedDuration,
                                 "");
        RegionModel::EditCommand *command =
            new RegionModel::EditCommand(rm, tr("Add Point"));
        command->addPoint(point);
        command->setName(name);
        c = command->finish();
    }

    if (c) {
        CommandHistory::getInstance()->addCommand(c, false);
        return;
    }

    NoteModel *nm = dynamic_cast<NoteModel *>(layer->getModel());
    if (nm) {
        NoteModel::Point point(alignedStart,
                               nm->getValueMinimum(),
                               alignedDuration,
                               1.f,
                               "");
        NoteModel::EditCommand *command =
            new NoteModel::EditCommand(nm, tr("Add Point"));
        command->addPoint(point);
        command->setName(name);
        c = command->finish();
    }

    if (c) {
        CommandHistory::getInstance()->addCommand(c, false);
        return;
    }

    FlexiNoteModel *fnm = dynamic_cast<FlexiNoteModel *>(layer->getModel());
    if (fnm) {
        FlexiNoteModel::Point point(alignedStart,
                                    fnm->getValueMinimum(),
                                    alignedDuration,
                                    1.f,
                                    "");
        FlexiNoteModel::EditCommand *command =
            new FlexiNoteModel::EditCommand(fnm, tr("Add Point"));
        command->addPoint(point);
        command->setName(name);
        c = command->finish();
    }
    
    if (c) {
        CommandHistory::getInstance()->addCommand(c, false);
        return;
    }
}

void
MainWindowBase::renumberInstants()
{
    Pane *pane = m_paneStack->getCurrentPane();
    if (!pane) return;

    Layer *layer = dynamic_cast<TimeInstantLayer *>(pane->getSelectedLayer());
    if (!layer) return;

    MultiSelection ms(m_viewManager->getSelection());
    
    Model *model = layer->getModel();
    SparseOneDimensionalModel *sodm = dynamic_cast<SparseOneDimensionalModel *>
        (model);
    if (!sodm) return;

    if (!m_labeller) return;

    Labeller labeller(*m_labeller);
    labeller.setSampleRate(sodm->getSampleRate());

    Command *c = labeller.labelAll<SparseOneDimensionalModel::Point>(*sodm, &ms);
    if (c) CommandHistory::getInstance()->addCommand(c, false);
}

void
MainWindowBase::subdivideInstantsBy(int n)
{
    Pane *pane = m_paneStack->getCurrentPane();
    if (!pane) return;

    Layer *layer = dynamic_cast<TimeInstantLayer *>(pane->getSelectedLayer());
    if (!layer) return;

    MultiSelection ms(m_viewManager->getSelection());
    
    Model *model = layer->getModel();
    SparseOneDimensionalModel *sodm =
        dynamic_cast<SparseOneDimensionalModel *>(model);
    if (!sodm) return;

    if (!m_labeller) return;

    Labeller labeller(*m_labeller);
    labeller.setSampleRate(sodm->getSampleRate());

    Command *c = labeller.subdivide<SparseOneDimensionalModel::Point>
        (*sodm, &ms, n);
    if (c) CommandHistory::getInstance()->addCommand(c, false);
}

void
MainWindowBase::winnowInstantsBy(int n)
{
    Pane *pane = m_paneStack->getCurrentPane();
    if (!pane) return;

    Layer *layer = dynamic_cast<TimeInstantLayer *>(pane->getSelectedLayer());
    if (!layer) return;

    MultiSelection ms(m_viewManager->getSelection());
    
    Model *model = layer->getModel();
    SparseOneDimensionalModel *sodm =
        dynamic_cast<SparseOneDimensionalModel *>(model);
    if (!sodm) return;

    if (!m_labeller) return;

    Labeller labeller(*m_labeller);
    labeller.setSampleRate(sodm->getSampleRate());

    Command *c = labeller.winnow<SparseOneDimensionalModel::Point>
        (*sodm, &ms, n);
    if (c) CommandHistory::getInstance()->addCommand(c, false);
}

MainWindowBase::FileOpenStatus
MainWindowBase::openPath(QString fileOrUrl, AudioFileOpenMode mode)
{
    ProgressDialog dialog(tr("Opening file or URL..."), true, 2000, this);
    connect(&dialog, SIGNAL(showing()), this, SIGNAL(hideSplash()));
    return open(FileSource(fileOrUrl, &dialog), mode);
}

MainWindowBase::FileOpenStatus
MainWindowBase::open(FileSource source, AudioFileOpenMode mode)
{
    FileOpenStatus status;

    if (!source.isAvailable()) return FileOpenFailed;
    source.waitForData();

    bool canImportLayer = (getMainModel() != nullptr &&
                           m_paneStack != nullptr &&
                           m_paneStack->getCurrentPane() != nullptr);

    bool rdf = (source.getExtension().toLower() == "rdf" ||
                source.getExtension().toLower() == "n3" ||
                source.getExtension().toLower() == "ttl");

    bool audio = AudioFileReaderFactory::getKnownExtensions().contains
        (source.getExtension().toLower());

    bool rdfSession = false;
    if (rdf) {
        RDFImporter::RDFDocumentType rdfType = 
            RDFImporter::identifyDocumentType
            (QUrl::fromLocalFile(source.getLocalFilename()).toString());
        if (rdfType == RDFImporter::AudioRefAndAnnotations ||
            rdfType == RDFImporter::AudioRef) {
            rdfSession = true;
        } else if (rdfType == RDFImporter::NotRDF) {
            rdf = false;
        }
    }

    try {
        if (rdf) {
            if (rdfSession) {
                bool cancel = false;
                if (!canImportLayer || shouldCreateNewSessionForRDFAudio(&cancel)) {
                    return openSession(source);
                } else if (cancel) {
                    return FileOpenCancelled;
                } else {
                    return openLayer(source);
                }
            } else {
                if ((status = openSession(source)) != FileOpenFailed) {
                    return status;
                } else if (!canImportLayer) {
                    return FileOpenWrongMode;
                } else if ((status = openLayer(source)) != FileOpenFailed) {
                    return status;
                } else {
                    return FileOpenFailed;
                }
            }
        }

        if (audio && (status = openAudio(source, mode)) != FileOpenFailed) {
            return status;
        } else if ((status = openSession(source)) != FileOpenFailed) {
            return status;
        } else if ((status = openPlaylist(source, mode)) != FileOpenFailed) {
            return status;
        } else if (!canImportLayer) {
            return FileOpenWrongMode;
        } else if ((status = openImage(source)) != FileOpenFailed) {
            return status;
        } else if ((status = openLayer(source)) != FileOpenFailed) {
            return status;
        } else {
            return FileOpenFailed;
        }
    } catch (const InsufficientDiscSpace &e) {
        emit hideSplash();
        m_openingAudioFile = false;
        SVCERR << "MainWindowBase: Caught InsufficientDiscSpace in file open" << endl;
        QMessageBox::critical
            (this, tr("Not enough disc space"),
             tr("<b>Not enough disc space</b><p>There doesn't appear to be enough spare disc space to accommodate any necessary temporary files.</p><p>Please clear some space and try again.</p>").arg(e.what()));
        return FileOpenFailed;
    } catch (const std::bad_alloc &e) { // reader may have rethrown this after cleaning up
        emit hideSplash();
        m_openingAudioFile = false;
        SVCERR << "MainWindowBase: Caught bad_alloc in file open" << endl;
        QMessageBox::critical
            (this, tr("Not enough memory"),
             tr("<b>Not enough memory</b><p>There doesn't appear to be enough memory to accommodate any necessary temporary data.</p>"));
        return FileOpenFailed;
    }
}

MainWindowBase::FileOpenStatus
MainWindowBase::openAudio(FileSource source,
                          AudioFileOpenMode mode,
                          QString templateName)
{
    SVDEBUG << "MainWindowBase::openAudio(" << source.getLocation() << ") with mode " << mode << " and template " << templateName << endl;

    if (templateName == "") {
        templateName = getDefaultSessionTemplate();
        SVDEBUG << "(Default template is: \"" << templateName << "\")" << endl;
    }

//    cerr << "template is: \"" << templateName << "\"" << endl;

    if (!source.isAvailable()) {
        if (source.wasCancelled()) {
            return FileOpenCancelled;
        } else {
            return FileOpenFailed;
        }
    }

    source.waitForData();

    m_openingAudioFile = true;

    sv_samplerate_t rate = 0;

    SVDEBUG << "Checking whether to preserve incoming audio file's sample rate"
            << endl;
    
    if (Preferences::getInstance()->getFixedSampleRate() != 0) {
        rate = Preferences::getInstance()->getFixedSampleRate();
        SVDEBUG << "No: preferences specify fixed rate of " << rate << endl;
    } else if (Preferences::getInstance()->getResampleOnLoad()) {
        if (getMainModel()) {
            if (mode == ReplaceSession || mode == ReplaceMainModel) {
                SVDEBUG << "Preferences specify resampling additional models to match main model, but we are opening this file to replace the main model according to the open mode: therefore..." << endl;
            } else {
                rate = getMainModel()->getSampleRate();
                SVDEBUG << "No: preferences specify resampling to match main model, whose rate is currently " << rate << endl;
            }
        }
    }

    if (rate == 0) {
        SVDEBUG << "Yes, preserving incoming file rate" << endl;
    }
    
    ReadOnlyWaveFileModel *newModel = new ReadOnlyWaveFileModel(source, rate);

    if (!newModel->isOK()) {
        delete newModel;
        m_openingAudioFile = false;
        if (source.wasCancelled()) {
            return FileOpenCancelled;
        } else { 
            return FileOpenFailed;
        }
    }

    return addOpenedAudioModel(source, newModel, mode, templateName, true);
}

MainWindowBase::FileOpenStatus
MainWindowBase::addOpenedAudioModel(FileSource source,
                                    WaveFileModel *newModel,
                                    AudioFileOpenMode mode,
                                    QString templateName,
                                    bool registerSource)
{
    if (mode == AskUser) {
        if (getMainModel()) {

            QSettings settings;
            settings.beginGroup("MainWindow");
            int lastMode = settings.value("lastaudioopenmode", 0).toBool();
            settings.endGroup();
            int imode = 0;
            
            QStringList items;
            items << tr("Close the current session and start a new one")
                  << tr("Replace the main audio file in this session")
                  << tr("Add the audio file to this session");

            bool ok = false;
            QString item = ListInputDialog::getItem
                (this, tr("Select target for import"),
                 tr("<b>Select a target for import</b><p>You already have an audio file loaded.<br>What would you like to do with the new audio file?"),
                 items, lastMode, &ok);
            
            if (!ok || item.isEmpty()) {
                delete newModel;
                m_openingAudioFile = false;
                return FileOpenCancelled;
            }
            
            for (int i = 0; i < items.size(); ++i) {
                if (item == items[i]) imode = i;
            }

            settings.beginGroup("MainWindow");
            settings.setValue("lastaudioopenmode", imode);
            settings.endGroup();

            mode = (AudioFileOpenMode)imode;

        } else {
            // no main model: make a new session
            mode = ReplaceSession;
        }
    }

    if (mode == ReplaceCurrentPane) {

        Pane *pane = m_paneStack->getCurrentPane();
        if (pane) {
            if (getMainModel()) {
                View::ModelSet models(pane->getModels());
                if (models.find(getMainModel()) != models.end()) {
                    // Current pane contains main model: replace that
                    mode = ReplaceMainModel;
                }
                // Otherwise the current pane has a non-default model,
                // which we will deal with later
            } else {
                // We have no main model, so start a new session with
                // optional template
                mode = ReplaceSession;
            }
        } else {
            // We seem to have no current pane!  Oh well
            mode = CreateAdditionalModel;
        }
    }

    if (mode == CreateAdditionalModel && !getMainModel()) {
        SVDEBUG << "Mode is CreateAdditionalModel but we have no main model, switching to ReplaceSession mode" << endl;
        mode = ReplaceSession;
    }

    bool loadedTemplate = false;

    if (mode == ReplaceSession) {

        if (!checkSaveModified()) return FileOpenCancelled;

        SVDEBUG << "SV looking for template " << templateName << endl;
        if (templateName != "") {
            FileOpenStatus tplStatus = openSessionTemplate(templateName);
            if (tplStatus == FileOpenCancelled) {
                SVDEBUG << "Template load cancelled" << endl;
                return FileOpenCancelled;
            }
            if (tplStatus != FileOpenFailed) {
                SVDEBUG << "Template load succeeded" << endl;
                loadedTemplate = true;
            }
        }

        if (!loadedTemplate) {
            SVDEBUG << "No template found: closing session, creating new empty document" << endl;
            closeSession();
            createDocument();
        }

        SVDEBUG << "Now switching to ReplaceMainModel mode" << endl;
        mode = ReplaceMainModel;
    }

    emit activity(tr("Import audio file \"%1\"").arg(source.getLocation()));

    if (mode == ReplaceMainModel) {

        Model *prevMain = getMainModel();
        if (prevMain) {
            m_playSource->removeModel(prevMain);
            PlayParameterRepository::getInstance()->removePlayable(prevMain);
        }
        PlayParameterRepository::getInstance()->addPlayable(newModel);

        SVDEBUG << "SV about to call setMainModel(" << newModel << "): prevMain is " << prevMain << endl;

        m_document->setMainModel(newModel);

        setupMenus();

        if (loadedTemplate || (m_sessionFile == "")) {
            //!!! shouldn't be dealing directly with title from here -- call a method
            setWindowTitle(tr("%1: %2")
                           .arg(QApplication::applicationName())
                           .arg(source.getLocation()));
            CommandHistory::getInstance()->clear();
            CommandHistory::getInstance()->documentSaved();
            m_documentModified = false;
        } else {
            setWindowTitle(tr("%1: %2 [%3]")
                           .arg(QApplication::applicationName())
                           .arg(QFileInfo(m_sessionFile).fileName())
                           .arg(source.getLocation()));
            if (m_documentModified) {
                m_documentModified = false;
                documentModified(); // so as to restore "(modified)" window title
            }
        }

        if (!source.isRemote() && registerSource) {
            m_audioFile = source.getLocalFilename();
        }

    } else if (mode == CreateAdditionalModel) {

        SVCERR << "Mode is CreateAdditionalModel" << endl;
        
        CommandHistory::getInstance()->startCompoundOperation
            (tr("Import \"%1\"").arg(source.getBasename()), true);

        m_document->addImportedModel(newModel);

        AddPaneCommand *command = new AddPaneCommand(this);
        CommandHistory::getInstance()->addCommand(command);

        Pane *pane = command->getPane();

        if (m_timeRulerLayer) {
            SVCERR << "Have time ruler, adding it" << endl;
            m_document->addLayerToView(pane, m_timeRulerLayer);
        } else {
            SVCERR << "Do not have time ruler" << endl;
        }

        Layer *newLayer = m_document->createImportedLayer(newModel);

        if (newLayer) {
            m_document->addLayerToView(pane, newLayer);
        }
        
        CommandHistory::getInstance()->endCompoundOperation();

    } else if (mode == ReplaceCurrentPane) {

        // We know there is a current pane, otherwise we would have
        // reset the mode to CreateAdditionalModel above; and we know
        // the current pane does not contain the main model, otherwise
        // we would have reset it to ReplaceMainModel.  But we don't
        // know whether the pane contains a waveform model at all.
        
        Pane *pane = m_paneStack->getCurrentPane();
        Layer *replace = nullptr;

        for (int i = 0; i < pane->getLayerCount(); ++i) {
            Layer *layer = pane->getLayer(i);
            if (dynamic_cast<WaveformLayer *>(layer)) {
                replace = layer;
                break;
            }
        }

        CommandHistory::getInstance()->startCompoundOperation
            (tr("Import \"%1\"").arg(source.getBasename()), true);

        m_document->addImportedModel(newModel);

        if (replace) {
            m_document->removeLayerFromView(pane, replace);
        }

        Layer *newLayer = m_document->createImportedLayer(newModel);

        if (newLayer) {
            m_document->addLayerToView(pane, newLayer);
        }
        
        CommandHistory::getInstance()->endCompoundOperation();
    }

    updateMenuStates();

    if (registerSource) {
        m_recentFiles.addFile(source.getLocation());
    }
    if (!source.isRemote() && registerSource) {
        // for file dialog
        registerLastOpenedFilePath(FileFinder::AudioFile,
                                   source.getLocalFilename());
    }
    
    m_openingAudioFile = false;

    currentPaneChanged(m_paneStack->getCurrentPane());

    emit audioFileLoaded();

    return FileOpenSucceeded;
}

MainWindowBase::FileOpenStatus
MainWindowBase::openPlaylist(FileSource source, AudioFileOpenMode mode)
{
    SVDEBUG << "MainWindowBase::openPlaylist(" << source.getLocation() << ")" << endl;

    std::set<QString> extensions;
    PlaylistFileReader::getSupportedExtensions(extensions);
    QString extension = source.getExtension().toLower();
    if (extensions.find(extension) == extensions.end()) return FileOpenFailed;

    if (!source.isAvailable()) return FileOpenFailed;
    source.waitForData();

    PlaylistFileReader reader(source.getLocalFilename());
    if (!reader.isOK()) return FileOpenFailed;

    PlaylistFileReader::Playlist playlist = reader.load();

    bool someSuccess = false;

    for (PlaylistFileReader::Playlist::const_iterator i = playlist.begin();
         i != playlist.end(); ++i) {

        ProgressDialog dialog(tr("Opening playlist..."), true, 2000, this);
        connect(&dialog, SIGNAL(showing()), this, SIGNAL(hideSplash()));
        FileOpenStatus status = openAudio(FileSource(*i, &dialog), mode);

        if (status == FileOpenCancelled) {
            return FileOpenCancelled;
        }

        if (status == FileOpenSucceeded) {
            someSuccess = true;
            mode = CreateAdditionalModel;
        }
    }

    if (someSuccess) return FileOpenSucceeded;
    else return FileOpenFailed;
}

MainWindowBase::FileOpenStatus
MainWindowBase::openLayer(FileSource source)
{
    SVDEBUG << "MainWindowBase::openLayer(" << source.getLocation() << ")" << endl;

    Pane *pane = m_paneStack->getCurrentPane();
    
    if (!pane) {
        // shouldn't happen, as the menu action should have been disabled
        cerr << "WARNING: MainWindowBase::openLayer: no current pane" << endl;
        return FileOpenWrongMode;
    }

    if (!getMainModel()) {
        // shouldn't happen, as the menu action should have been disabled
        cerr << "WARNING: MainWindowBase::openLayer: No main model -- hence no default sample rate available" << endl;
        return FileOpenWrongMode;
    }

    if (!source.isAvailable()) return FileOpenFailed;
    source.waitForData();

    QString path = source.getLocalFilename();

    RDFImporter::RDFDocumentType rdfType = 
        RDFImporter::identifyDocumentType(QUrl::fromLocalFile(path).toString());

//    cerr << "RDF type:  (in layer) " << (int) rdfType << endl;

    if (rdfType != RDFImporter::NotRDF) {

        return openLayersFromRDF(source);

    } else if (source.getExtension().toLower() == "svl" ||
               (source.getExtension().toLower() == "xml" &&
                (SVFileReader::identifyXmlFile(source.getLocalFilename())
                 == SVFileReader::SVLayerFile))) {

        PaneCallback callback(this);
        QFile file(path);
        
        if (!file.open(QIODevice::ReadOnly | QIODevice::Text)) {
            cerr << "ERROR: MainWindowBase::openLayer("
                      << source.getLocation()
                      << "): Failed to open file for reading" << endl;
            return FileOpenFailed;
        }
        
        SVFileReader reader(m_document, callback, source.getLocation());
        connect
            (&reader, SIGNAL(modelRegenerationFailed(QString, QString, QString)),
             this, SLOT(modelRegenerationFailed(QString, QString, QString)));
        connect
            (&reader, SIGNAL(modelRegenerationWarning(QString, QString, QString)),
             this, SLOT(modelRegenerationWarning(QString, QString, QString)));
        reader.setCurrentPane(pane);
        
        QXmlInputSource inputSource(&file);
        reader.parse(inputSource);
        
        if (!reader.isOK()) {
            cerr << "ERROR: MainWindowBase::openLayer("
                      << source.getLocation()
                      << "): Failed to read XML file: "
                      << reader.getErrorString() << endl;
            return FileOpenFailed;
        }

        emit activity(tr("Import layer XML file \"%1\"").arg(source.getLocation()));

        m_recentFiles.addFile(source.getLocation());

        if (!source.isRemote()) {
            registerLastOpenedFilePath(FileFinder::LayerFile, path); // for file dialog
        }

        return FileOpenSucceeded;

    } else {
        
        try {

            MIDIFileImportDialog midiDlg(this);

            Model *model = DataFileReaderFactory::loadNonCSV
                (path, &midiDlg, getMainModel()->getSampleRate());
        
            if (!model) {
                CSVFormatDialog *dialog =
                    new CSVFormatDialog(this,
                                        path,
                                        getMainModel()->getSampleRate(),
                                        5);
                if (dialog->exec() == QDialog::Accepted) {
                    model = DataFileReaderFactory::loadCSV
                        (path, dialog->getFormat(),
                         getMainModel()->getSampleRate());
                }
                delete dialog;
            }

            if (model) {

                SVDEBUG << "MainWindowBase::openLayer: Have model" << endl;

                emit activity(tr("Import MIDI file \"%1\"").arg(source.getLocation()));

                Layer *newLayer = m_document->createImportedLayer(model);

                if (newLayer) {

                    m_document->addLayerToView(pane, newLayer);
                    m_paneStack->setCurrentLayer(pane, newLayer);

                    m_recentFiles.addFile(source.getLocation());
                    
                    if (!source.isRemote()) {
                        registerLastOpenedFilePath
                            (FileFinder::LayerFile,
                             path); // for file dialog
                    }

                    return FileOpenSucceeded;
                }
            }
        } catch (DataFileReaderFactory::Exception e) {
            if (e == DataFileReaderFactory::ImportCancelled) {
                return FileOpenCancelled;
            }
        }
    }
    
    return FileOpenFailed;
}

MainWindowBase::FileOpenStatus
MainWindowBase::openImage(FileSource source)
{
    SVDEBUG << "MainWindowBase::openImage(" << source.getLocation() << ")" << endl;

    Pane *pane = m_paneStack->getCurrentPane();
    
    if (!pane) {
        // shouldn't happen, as the menu action should have been disabled
        cerr << "WARNING: MainWindowBase::openImage: no current pane" << endl;
        return FileOpenWrongMode;
    }

    if (!m_document->getMainModel()) {
        return FileOpenWrongMode;
    }

    bool newLayer = false;

    ImageLayer *il = dynamic_cast<ImageLayer *>(pane->getSelectedLayer());
    if (!il) {
        for (int i = pane->getLayerCount()-1; i >= 0; --i) {
            il = dynamic_cast<ImageLayer *>(pane->getLayer(i));
            if (il) break;
        }
    }
    if (!il) {
        il = dynamic_cast<ImageLayer *>
            (m_document->createEmptyLayer(LayerFactory::Image));
        if (!il) return FileOpenFailed;
        newLayer = true;
    }

    // We don't put the image file in Recent Files

    cerr << "openImage: trying location \"" << source.getLocation() << "\" in image layer" << endl;

    if (!il->addImage(m_viewManager->getGlobalCentreFrame(), source.getLocation())) {
        if (newLayer) {
            m_document->deleteLayer(il); // also releases its model
        }
        return FileOpenFailed;
    } else {
        if (newLayer) {
            m_document->addLayerToView(pane, il);
        }
        m_paneStack->setCurrentLayer(pane, il);
    }

    return FileOpenSucceeded;
}

MainWindowBase::FileOpenStatus
MainWindowBase::openDirOfAudio(QString dirPath)
{
    QDir dir(dirPath);
    QStringList files = dir.entryList(QDir::Files | QDir::Readable);
    files.sort();

    FileOpenStatus status = FileOpenFailed;
    bool first = true;
    bool cancelled = false;

    foreach (QString file, files) {

        FileSource source(dir.filePath(file));
        if (!source.isAvailable()) {
            continue;
        }

        if (AudioFileReaderFactory::getKnownExtensions().contains
            (source.getExtension().toLower())) {
            
            AudioFileOpenMode mode = CreateAdditionalModel;
            if (first) mode = ReplaceSession;
            
            switch (openAudio(source, mode)) {
            case FileOpenSucceeded:
                status = FileOpenSucceeded;
                first = false;
                break;
            case FileOpenFailed:
                break;
            case FileOpenCancelled:
                cancelled = true;
                break;
            case FileOpenWrongMode:
                break;
            }
        }

        if (cancelled) break;
    }

    return status;
}

MainWindowBase::FileOpenStatus
MainWindowBase::openSessionPath(QString fileOrUrl)
{
    ProgressDialog dialog(tr("Opening session..."), true, 2000, this);
    connect(&dialog, SIGNAL(showing()), this, SIGNAL(hideSplash()));
    return openSession(FileSource(fileOrUrl, &dialog));
}

MainWindowBase::FileOpenStatus
MainWindowBase::openSession(FileSource source)
{
    SVDEBUG << "MainWindowBase::openSession(" << source.getLocation() << ")" << endl;

    if (!source.isAvailable()) return FileOpenFailed;
    source.waitForData();

    QString sessionExt = 
        InteractiveFileFinder::getInstance()->getApplicationSessionExtension();

    if (source.getExtension().toLower() != sessionExt) {

        RDFImporter::RDFDocumentType rdfType = 
            RDFImporter::identifyDocumentType
            (QUrl::fromLocalFile(source.getLocalFilename()).toString());

//        cerr << "RDF type: " << (int)rdfType << endl;

        if (rdfType == RDFImporter::AudioRefAndAnnotations ||
            rdfType == RDFImporter::AudioRef) {
            return openSessionFromRDF(source);
        } else if (rdfType != RDFImporter::NotRDF) {
            return FileOpenFailed;
        }

        if (source.getExtension().toLower() == "xml") {
            if (SVFileReader::identifyXmlFile(source.getLocalFilename()) ==
                SVFileReader::SVSessionFile) {
                cerr << "This XML file looks like a session file, attempting to open it as a session" << endl;
            } else {
                return FileOpenFailed;
            }
        } else {
            return FileOpenFailed;
        }
    }

    QXmlInputSource *inputSource = nullptr;
    BZipFileDevice *bzFile = nullptr;
    QFile *rawFile = nullptr;

    if (source.getExtension().toLower() == sessionExt) {
        bzFile = new BZipFileDevice(source.getLocalFilename());
        if (!bzFile->open(QIODevice::ReadOnly)) {
            delete bzFile;
            return FileOpenFailed;
        }
        inputSource = new QXmlInputSource(bzFile);
    } else {
        rawFile = new QFile(source.getLocalFilename());
        inputSource = new QXmlInputSource(rawFile);
    }

    if (!checkSaveModified()) {
        if (bzFile) bzFile->close();
        delete inputSource;
        delete bzFile;
        delete rawFile;
        return FileOpenCancelled;
    }

    QString error;
    closeSession();
    createDocument();

    PaneCallback callback(this);
    m_viewManager->clearSelections();

    SVFileReader reader(m_document, callback, source.getLocation());
    connect
        (&reader, SIGNAL(modelRegenerationFailed(QString, QString, QString)),
         this, SLOT(modelRegenerationFailed(QString, QString, QString)));
    connect
        (&reader, SIGNAL(modelRegenerationWarning(QString, QString, QString)),
         this, SLOT(modelRegenerationWarning(QString, QString, QString)));

    reader.parse(*inputSource);
    
    if (!reader.isOK()) {
        error = tr("SV XML file read error:\n%1").arg(reader.getErrorString());
    }
    
    if (bzFile) bzFile->close();

    delete inputSource;
    delete bzFile;
    delete rawFile;

    bool ok = (error == "");

    if (ok) {

        emit activity(tr("Import session file \"%1\"").arg(source.getLocation()));

        setWindowTitle(tr("%1: %2")
                       .arg(QApplication::applicationName())
                       .arg(source.getLocation()));

        if (!source.isRemote() && !m_document->isIncomplete()) {
            // Setting the session file path enables the Save (as
            // opposed to Save As...) option. We can't do this if we
            // don't have a local path to save to, but we also don't
            // want to do it if we failed to find an audio file or
            // similar on load, as the audio reference would then end
            // up being lost from any saved or auto-saved-on-exit copy
            m_sessionFile = source.getLocalFilename();
        } else {
            QMessageBox::warning
                (this,
                 tr("Incomplete session loaded"),
                 tr("Some of the audio content referred to by the original session file could not be loaded.\nIf you save this session, it will be saved without any reference to that audio, and information may be lost."),
                 QMessageBox::Ok);
        }

        setupMenus();
        findTimeRulerLayer();

        CommandHistory::getInstance()->clear();
        CommandHistory::getInstance()->documentSaved();
        m_documentModified = false;
        updateMenuStates();

        m_recentFiles.addFile(source.getLocation());

        if (!source.isRemote()) {
            // for file dialog
            registerLastOpenedFilePath(FileFinder::SessionFile,
                                       source.getLocalFilename());
        }

        emit sessionLoaded();

    } else {
        setWindowTitle(QApplication::applicationName());
    }

    return ok ? FileOpenSucceeded : FileOpenFailed;
}

MainWindowBase::FileOpenStatus
MainWindowBase::openSessionTemplate(QString templateName)
{
    // Template in the user's template directory takes
    // priority over a bundled one; we don't unbundle, but
    // open directly from the bundled file (where applicable)
    ResourceFinder rf;
    QString tfile = rf.getResourcePath("templates", templateName + ".svt");
    if (tfile != "") {
        cerr << "SV loading template file " << tfile << endl;
        return openSessionTemplate(FileSource("file:" + tfile));
    } else {
        return FileOpenFailed;
    }
}

MainWindowBase::FileOpenStatus
MainWindowBase::openSessionTemplate(FileSource source)
{
    cerr << "MainWindowBase::openSessionTemplate(" << source.getLocation() << ")" << endl;

    if (!source.isAvailable()) return FileOpenFailed;
    source.waitForData();

    QXmlInputSource *inputSource = nullptr;
    QFile *file = nullptr;

    file = new QFile(source.getLocalFilename());
    inputSource = new QXmlInputSource(file);

    if (!checkSaveModified()) {
        delete inputSource;
        delete file;
        return FileOpenCancelled;
    }

    QString error;
    closeSession();
    createDocument();

    PaneCallback callback(this);
    m_viewManager->clearSelections();

    SVFileReader reader(m_document, callback, source.getLocation());
    connect
        (&reader, SIGNAL(modelRegenerationFailed(QString, QString, QString)),
         this, SLOT(modelRegenerationFailed(QString, QString, QString)));
    connect
        (&reader, SIGNAL(modelRegenerationWarning(QString, QString, QString)),
         this, SLOT(modelRegenerationWarning(QString, QString, QString)));

    reader.parse(*inputSource);
    
    if (!reader.isOK()) {
        error = tr("SV XML file read error:\n%1").arg(reader.getErrorString());
    }
    
    delete inputSource;
    delete file;

    bool ok = (error == "");

    setWindowTitle(QApplication::applicationName());

    if (ok) {

        emit activity(tr("Open session template \"%1\"").arg(source.getLocation()));

        setupMenus();
        findTimeRulerLayer();

        CommandHistory::getInstance()->clear();
        CommandHistory::getInstance()->documentSaved();
        m_documentModified = false;
        updateMenuStates();

        emit sessionLoaded();
    }

    return ok ? FileOpenSucceeded : FileOpenFailed;
}

MainWindowBase::FileOpenStatus
MainWindowBase::openSessionFromRDF(FileSource source)
{
    SVDEBUG << "MainWindowBase::openSessionFromRDF(" << source.getLocation() << ")" << endl;

    if (!source.isAvailable()) return FileOpenFailed;
    source.waitForData();

    if (!checkSaveModified()) {
        return FileOpenCancelled;
    }
    
    closeSession();
    createDocument();

    FileOpenStatus status = openLayersFromRDF(source);

    setupMenus();
    findTimeRulerLayer();
    
    setWindowTitle(tr("%1: %2")
                   .arg(QApplication::applicationName())
                   .arg(source.getLocation()));
    CommandHistory::getInstance()->clear();
    CommandHistory::getInstance()->documentSaved();
    m_documentModified = false;

    emit sessionLoaded();

    return status;
}

MainWindowBase::FileOpenStatus
MainWindowBase::openLayersFromRDF(FileSource source)
{
    sv_samplerate_t rate = 0;

    SVDEBUG << "MainWindowBase::openLayersFromRDF" << endl;

    ProgressDialog dialog(tr("Importing from RDF..."), true, 2000, this);
    connect(&dialog, SIGNAL(showing()), this, SIGNAL(hideSplash()));

    if (getMainModel()) {
        rate = getMainModel()->getSampleRate();
    } else if (Preferences::getInstance()->getResampleOnLoad()) {
        if (getMainModel()) {
            rate = getMainModel()->getSampleRate();
        }
    }

    RDFImporter importer
        (QUrl::fromLocalFile(source.getLocalFilename()).toString(), rate);

    if (!importer.isOK()) {
        if (importer.getErrorString() != "") {
            QMessageBox::critical
                (this, tr("Failed to import RDF"),
                 tr("<b>Failed to import RDF</b><p>Importing data from RDF document at \"%1\" failed: %2</p>")
                 .arg(source.getLocation()).arg(importer.getErrorString()));
        }
        return FileOpenFailed;
    }

    std::vector<Model *> models = importer.getDataModels(&dialog);

    dialog.setMessage(tr("Importing from RDF..."));

    if (models.empty()) {
        QMessageBox::critical
            (this, tr("Failed to import RDF"),
             tr("<b>Failed to import RDF</b><p>No suitable data models found for import from RDF document at \"%1\"</p>").arg(source.getLocation()));
        return FileOpenFailed;
    }

    emit activity(tr("Import RDF document \"%1\"").arg(source.getLocation()));

    std::set<Model *> added;

    for (int i = 0; i < (int)models.size(); ++i) {

        Model *m = models[i];
        WaveFileModel *w = dynamic_cast<WaveFileModel *>(m);

        if (w) {

            Pane *pane = addPaneToStack();
            Layer *layer = nullptr;

            if (m_timeRulerLayer) {
                m_document->addLayerToView(pane, m_timeRulerLayer);
            }

            if (!getMainModel()) {
                m_document->setMainModel(w);
                layer = m_document->createMainModelLayer(LayerFactory::Waveform);
            } else {
                layer = m_document->createImportedLayer(w);
            }

            m_document->addLayerToView(pane, layer);

            added.insert(w);
            
            for (int j = 0; j < (int)models.size(); ++j) {

                Model *dm = models[j];

                if (dm == m) continue;
                if (dm->getSourceModel() != m) continue;

                layer = m_document->createImportedLayer(dm);

                if (layer->isLayerOpaque() ||
                    dynamic_cast<Colour3DPlotLayer *>(layer)) {

                    // these always go in a new pane, with nothing
                    // else going in the same pane

                    Pane *singleLayerPane = addPaneToStack();
                    if (m_timeRulerLayer) {
                        m_document->addLayerToView(singleLayerPane, m_timeRulerLayer);
                    }
                    m_document->addLayerToView(singleLayerPane, layer);

                } else if (layer->getLayerColourSignificance() ==
                           Layer::ColourHasMeaningfulValue) {

                    // these can go in a pane with something else, but
                    // only if none of the something elses also have
                    // this quality

                    bool needNewPane = false;
                    for (int i = 0; i < pane->getLayerCount(); ++i) {
                        Layer *otherLayer = pane->getLayer(i);
                        if (otherLayer &&
                            (otherLayer->getLayerColourSignificance() ==
                             Layer::ColourHasMeaningfulValue)) {
                            needNewPane = true;
                            break;
                        }
                    }
                    if (needNewPane) {
                        pane = addPaneToStack();
                    }

                    m_document->addLayerToView(pane, layer);

                } else {

                    if (pane->getLayerCount() > 4) {
                        pane = addPaneToStack();
                    }

                    m_document->addLayerToView(pane, layer);
                }

                added.insert(dm);
            }
        }
    }

    for (int i = 0; i < (int)models.size(); ++i) {

        Model *m = models[i];

        if (added.find(m) == added.end()) {
            
            Layer *layer = m_document->createImportedLayer(m);
            if (!layer) return FileOpenFailed;

            Pane *singleLayerPane = addPaneToStack();
            if (m_timeRulerLayer) {
                m_document->addLayerToView(singleLayerPane, m_timeRulerLayer);
            }
            m_document->addLayerToView(singleLayerPane, layer);
        }
    }
            
    m_recentFiles.addFile(source.getLocation());
    return FileOpenSucceeded;
}

class AudioLogCallback : public breakfastquay::AudioFactory::LogCallback
{
public:
    void log(std::string message) const override {
        SVDEBUG << message << endl;
    }
};

void
MainWindowBase::createAudioIO()
{
    if (m_playTarget || m_audioIO) return;

    static AudioLogCallback audioLogCallback;
    breakfastquay::AudioFactory::setLogCallback(&audioLogCallback);
    
    if (!(m_soundOptions & WithAudioOutput)) return;

    QSettings settings;
    settings.beginGroup("Preferences");
    QString implementation = settings.value
        ("audio-target", "").toString();
    QString suffix;
    if (implementation != "") suffix = "-" + implementation;
    QString recordDevice = settings.value
        ("audio-record-device" + suffix, "").toString();
    QString playbackDevice = settings.value
        ("audio-playback-device" + suffix, "").toString();
    settings.endGroup();

    if (implementation == "auto") {
        implementation = "";
    }
    
    breakfastquay::AudioFactory::Preference preference;
    preference.implementation = implementation.toStdString();
    preference.recordDevice = recordDevice.toStdString();
    preference.playbackDevice = playbackDevice.toStdString();

    SVCERR << "createAudioIO: Preferred implementation = \""
            << preference.implementation << "\"" << endl;
    SVCERR << "createAudioIO: Preferred playback device = \""
            << preference.playbackDevice << "\"" << endl;
    SVCERR << "createAudioIO: Preferred record device = \""
            << preference.recordDevice << "\"" << endl;

    if (!m_resamplerWrapper) {
        m_resamplerWrapper = new breakfastquay::ResamplerWrapper(m_playSource);
        m_playSource->setResamplerWrapper(m_resamplerWrapper);
    }

    std::string errorString;
    
    if (m_soundOptions & WithAudioInput) {
        m_audioIO = breakfastquay::AudioFactory::
            createCallbackIO(m_recordTarget, m_resamplerWrapper,
                             preference, errorString);
        if (m_audioIO) {
            SVCERR << "MainWindowBase::createAudioIO: Suspending on creation" << endl;
            m_audioIO->suspend(); // start in suspended state
            m_playSource->setSystemPlaybackTarget(m_audioIO);
        } else {
            // Failed to create audio I/O; this may just mean there is
            // no record device, so fall through to see what happens
            // next. We only report complete failure if we end up with
            // neither m_audioIO nor m_playTarget.
        }
    }

    if (!m_audioIO) {
        m_playTarget = breakfastquay::AudioFactory::
            createCallbackPlayTarget(m_resamplerWrapper,
                                     preference, errorString);
        if (m_playTarget) {
            SVCERR << "MainWindowBase::createAudioIO: Suspending on creation" << endl;
            m_playTarget->suspend(); // start in suspended state
            m_playSource->setSystemPlaybackTarget(m_playTarget);
        }
    }

    if (!m_playTarget && !m_audioIO) {
        emit hideSplash();
        QString message;
        QString error = errorString.c_str();
        QString firstBit, secondBit;
        if (implementation == "") {
            if (error == "") {
                firstBit = tr("<b>No audio available</b><p>Could not open an audio device.</p>");
            } else {
                firstBit = tr("<b>No audio available</b><p>Could not open audio device: %1</p>").arg(error);
            }
            if (m_soundOptions & WithAudioInput) {
                secondBit = tr("<p>Automatic audio device detection failed. Audio playback and recording will not be available during this session.</p>");
            } else {
                secondBit = tr("<p>Automatic audio device detection failed. Audio playback will not be available during this session.</p>");
            }
        } else {
            QString driverName = breakfastquay::AudioFactory::
                getImplementationDescription(implementation.toStdString())
                .c_str();
            if (error == "") {
                firstBit = tr("<b>No audio available</b><p>Failed to open your preferred audio driver (\"%1\").</p>").arg(driverName);
            } else {
                firstBit = tr("<b>No audio available</b><p>Failed to open your preferred audio driver (\"%1\"): %2.</p>").arg(driverName).arg(error);
            }
            if (m_soundOptions & WithAudioInput) {
                secondBit = tr("<p>Audio playback and recording will not be available during this session.</p>");
            } else {
                secondBit = tr("<p>Audio playback will not be available during this session.</p>");
            }
        }
        SVDEBUG << "createAudioIO: ERROR: Failed to open audio device \""
                << implementation << "\": error is: " << error << endl;
        QMessageBox::warning(this, tr("Couldn't open audio device"),
                             firstBit + secondBit, QMessageBox::Ok);
    }
}

void
MainWindowBase::deleteAudioIO()
{
    // First prevent this trying to call target.
    if (m_playSource) {
        m_playSource->setSystemPlaybackTarget(nullptr);
        m_playSource->setResamplerWrapper(nullptr);
    }

    // Then delete the breakfastquay::System object.
    // Only one of these two exists!
    delete m_audioIO;
    delete m_playTarget;

    // And the breakfastquay resampler wrapper. We need to
    // delete/recreate this if the channel count changes, which is one
    // of the use cases for recreateAudioIO() calling this
    delete m_resamplerWrapper;

    m_audioIO = nullptr;
    m_playTarget = nullptr;
    m_resamplerWrapper = nullptr;
}

void
MainWindowBase::recreateAudioIO()
{
    deleteAudioIO();
    createAudioIO();
}

void
MainWindowBase::audioChannelCountIncreased(int)
{
    SVCERR << "MainWindowBase::audioChannelCountIncreased" << endl;
    recreateAudioIO();

    if (m_recordTarget &&
        m_recordTarget->isRecording() &&
        m_audioIO) {
        SVCERR << "MainWindowBase::audioChannelCountIncreased: we were recording already, so resuming IO now" << endl;
        m_audioIO->resume();
    }
}

WaveFileModel *
MainWindowBase::getMainModel()
{
    if (!m_document) return nullptr;
    return m_document->getMainModel();
}

const WaveFileModel *
MainWindowBase::getMainModel() const
{
    if (!m_document) return nullptr;
    return m_document->getMainModel();
}

void
MainWindowBase::createDocument()
{
    m_document = new Document;

    connect(m_document, SIGNAL(layerAdded(Layer *)),
            this, SLOT(layerAdded(Layer *)));
    connect(m_document, SIGNAL(layerRemoved(Layer *)),
            this, SLOT(layerRemoved(Layer *)));
    connect(m_document, SIGNAL(layerAboutToBeDeleted(Layer *)),
            this, SLOT(layerAboutToBeDeleted(Layer *)));
    connect(m_document, SIGNAL(layerInAView(Layer *, bool)),
            this, SLOT(layerInAView(Layer *, bool)));

    connect(m_document, SIGNAL(modelAdded(Model *)),
            this, SLOT(modelAdded(Model *)));
    connect(m_document, SIGNAL(mainModelChanged(WaveFileModel *)),
            this, SLOT(mainModelChanged(WaveFileModel *)));
    connect(m_document, SIGNAL(modelAboutToBeDeleted(Model *)),
            this, SLOT(modelAboutToBeDeleted(Model *)));

    connect(m_document, SIGNAL(modelGenerationFailed(QString, QString)),
            this, SLOT(modelGenerationFailed(QString, QString)));
    connect(m_document, SIGNAL(modelRegenerationWarning(QString, QString, QString)),
            this, SLOT(modelRegenerationWarning(QString, QString, QString)));
    connect(m_document, SIGNAL(alignmentComplete(AlignmentModel *)),
            this, SLOT(alignmentComplete(AlignmentModel *)));
    connect(m_document, SIGNAL(alignmentFailed(QString)),
            this, SLOT(alignmentFailed(QString)));

    emit replacedDocument();
}

bool
MainWindowBase::saveSessionFile(QString path)
{
    try {

        TempWriteFile temp(path);

        BZipFileDevice bzFile(temp.getTemporaryFilename());
        if (!bzFile.open(QIODevice::WriteOnly)) {
            cerr << "Failed to open session file \""
                      << temp.getTemporaryFilename()
                      << "\" for writing: "
                      << bzFile.errorString() << endl;
            return false;
        }

        QApplication::setOverrideCursor(QCursor(Qt::WaitCursor));

        QTextStream out(&bzFile);
        out.setCodec(QTextCodec::codecForName("UTF-8"));
        toXml(out, false);
        out.flush();

        QApplication::restoreOverrideCursor();

        if (!bzFile.isOK()) {
            QMessageBox::critical(this, tr("Failed to write file"),
                                  tr("<b>Save failed</b><p>Failed to write to file \"%1\": %2")
                                  .arg(path).arg(bzFile.errorString()));
            bzFile.close();
            return false;
        }

        bzFile.close();
        temp.moveToTarget();
        return true;

    } catch (FileOperationFailed &f) {
        
        QMessageBox::critical(this, tr("Failed to write file"),
                              tr("<b>Save failed</b><p>Failed to write to file \"%1\": %2")
                              .arg(path).arg(f.what()));
        return false;
    }
}

bool
MainWindowBase::saveSessionTemplate(QString path)
{
    try {

        TempWriteFile temp(path);

        QFile file(temp.getTemporaryFilename());
        if (!file.open(QIODevice::WriteOnly)) {
            cerr << "Failed to open session template file \""
                      << temp.getTemporaryFilename()
                      << "\" for writing: "
                      << file.errorString() << endl;
            return false;
        }
        
        QApplication::setOverrideCursor(QCursor(Qt::WaitCursor));

        QTextStream out(&file);
        out.setCodec(QTextCodec::codecForName("UTF-8"));
        toXml(out, true);
        out.flush();

        QApplication::restoreOverrideCursor();

        file.close();
        temp.moveToTarget();
        return true;

    } catch (FileOperationFailed &f) {
        
        QMessageBox::critical(this, tr("Failed to write file"),
                              tr("<b>Save failed</b><p>Failed to write to file \"%1\": %2")
                              .arg(path).arg(f.what()));
        return false;
    }
}

void
MainWindowBase::toXml(QTextStream &out, bool asTemplate)
{
    QString indent("  ");

    out << "<?xml version=\"1.0\" encoding=\"UTF-8\"?>\n";
    out << "<!DOCTYPE sonic-visualiser>\n";
    out << "<sv>\n";

    if (asTemplate) {
        m_document->toXmlAsTemplate(out, "", "");
    } else {
        m_document->toXml(out, "", "");
    }

    out << "<display>\n";

    out << QString("  <window width=\"%1\" height=\"%2\"/>\n")
        .arg(width()).arg(height());

    for (int i = 0; i < m_paneStack->getPaneCount(); ++i) {

        Pane *pane = m_paneStack->getPane(i);

        if (pane) {
            pane->toXml(out, indent);
        }
    }

    out << "</display>\n";

    m_viewManager->getSelection().toXml(out);

    out << "</sv>\n";
}

Pane *
MainWindowBase::addPaneToStack()
{
    cerr << "MainWindowBase::addPaneToStack()" << endl;
    AddPaneCommand *command = new AddPaneCommand(this);
    CommandHistory::getInstance()->addCommand(command);
    Pane *pane = command->getPane();
    return pane;
}

void
MainWindowBase::zoomIn()
{
    Pane *currentPane = m_paneStack->getCurrentPane();
    if (currentPane) currentPane->zoom(true);
}

void
MainWindowBase::zoomOut()
{
    Pane *currentPane = m_paneStack->getCurrentPane();
    if (currentPane) currentPane->zoom(false);
}

void
MainWindowBase::zoomToFit()
{
    Pane *currentPane = m_paneStack->getCurrentPane();
    if (!currentPane) return;

    Model *model = getMainModel();
    if (!model) return;
    
    sv_frame_t start = model->getStartFrame();
    sv_frame_t end = model->getEndFrame();
    if (m_playSource) end = std::max(end, m_playSource->getPlayEndFrame());
    int pixels = currentPane->width();

    int sw = currentPane->getVerticalScaleWidth();
    if (pixels > sw * 2) pixels -= sw * 2;
    else pixels = 1;
    if (pixels > 4) pixels -= 4;

    ZoomLevel zoomLevel = ZoomLevel::fromRatio(pixels, end - start);
    currentPane->setZoomLevel(zoomLevel);
    currentPane->setCentreFrame((start + end) / 2);
}

void
MainWindowBase::zoomDefault()
{
    Pane *currentPane = m_paneStack->getCurrentPane();
    QSettings settings;
    settings.beginGroup("MainWindow");
    int zoom = settings.value("zoom-default", 1024).toInt();
    settings.endGroup();
    if (currentPane) {
        currentPane->setZoomLevel(ZoomLevel(ZoomLevel::FramesPerPixel, zoom));
    }
}

void
MainWindowBase::scrollLeft()
{
    Pane *currentPane = m_paneStack->getCurrentPane();
    if (currentPane) currentPane->scroll(false, false);
}

void
MainWindowBase::jumpLeft()
{
    Pane *currentPane = m_paneStack->getCurrentPane();
    if (currentPane) currentPane->scroll(false, true);
}

void
MainWindowBase::peekLeft()
{
    Pane *currentPane = m_paneStack->getCurrentPane();
    if (currentPane) currentPane->scroll(false, false, false);
}

void
MainWindowBase::scrollRight()
{
    Pane *currentPane = m_paneStack->getCurrentPane();
    if (currentPane) currentPane->scroll(true, false);
}

void
MainWindowBase::jumpRight()
{
    Pane *currentPane = m_paneStack->getCurrentPane();
    if (currentPane) currentPane->scroll(true, true);
}

void
MainWindowBase::peekRight()
{
    Pane *currentPane = m_paneStack->getCurrentPane();
    if (currentPane) currentPane->scroll(true, false, false);
}

void
MainWindowBase::showNoOverlays()
{
    m_viewManager->setOverlayMode(ViewManager::NoOverlays);
}

void
MainWindowBase::showMinimalOverlays()
{
    m_viewManager->setOverlayMode(ViewManager::StandardOverlays);
}

void
MainWindowBase::showAllOverlays()
{
    m_viewManager->setOverlayMode(ViewManager::AllOverlays);
}

void
MainWindowBase::findTimeRulerLayer()
{
    for (int i = 0; i < m_paneStack->getPaneCount(); ++i) {
        Pane *pane = m_paneStack->getPane(i);
        if (!pane) continue;
        for (int j = 0; j < pane->getLayerCount(); ++j) {
            Layer *layer = pane->getLayer(j);
            if (!dynamic_cast<TimeRulerLayer *>(layer)) continue;
            m_timeRulerLayer = layer;
            return;
        }
    }
    if (m_timeRulerLayer) {
        SVCERR << "WARNING: Time ruler layer was not reset to 0 before session template loaded?" << endl;
        delete m_timeRulerLayer;
        m_timeRulerLayer = nullptr;
    }
}

void
MainWindowBase::toggleTimeRulers()
{
    bool haveRulers = false;
    bool someHidden = false;

    for (int i = 0; i < m_paneStack->getPaneCount(); ++i) {

        Pane *pane = m_paneStack->getPane(i);
        if (!pane) continue;

        for (int j = 0; j < pane->getLayerCount(); ++j) {

            Layer *layer = pane->getLayer(j);
            if (!dynamic_cast<TimeRulerLayer *>(layer)) continue;

            haveRulers = true;
            if (layer->isLayerDormant(pane)) someHidden = true;
        }
    }

    if (haveRulers) {

        bool show = someHidden;

        for (int i = 0; i < m_paneStack->getPaneCount(); ++i) {

            Pane *pane = m_paneStack->getPane(i);
            if (!pane) continue;

            for (int j = 0; j < pane->getLayerCount(); ++j) {

                Layer *layer = pane->getLayer(j);
                if (!dynamic_cast<TimeRulerLayer *>(layer)) continue;

                layer->showLayer(pane, show);
            }
        }
    }
}

void
MainWindowBase::toggleZoomWheels()
{
    if (m_viewManager->getZoomWheelsEnabled()) {
        m_viewManager->setZoomWheelsEnabled(false);
    } else {
        m_viewManager->setZoomWheelsEnabled(true);
    }
}

void
MainWindowBase::togglePropertyBoxes()
{
    if (m_paneStack->getLayoutStyle() == PaneStack::NoPropertyStacks) {
        if (Preferences::getInstance()->getPropertyBoxLayout() ==
            Preferences::VerticallyStacked) {
            m_paneStack->setLayoutStyle(PaneStack::PropertyStackPerPaneLayout);
        } else {
            m_paneStack->setLayoutStyle(PaneStack::SinglePropertyStackLayout);
        }
    } else {
        m_paneStack->setLayoutStyle(PaneStack::NoPropertyStacks);
    }
}

QLabel *
MainWindowBase::getStatusLabel() const
{
    if (!m_statusLabel) {
        m_statusLabel = new QLabel();
        statusBar()->addWidget(m_statusLabel, 1);
    }

    QList<QFrame *> frames = statusBar()->findChildren<QFrame *>();
    foreach (QFrame *f, frames) {
        f->setFrameStyle(QFrame::NoFrame);
    }

    return m_statusLabel;
}

void
MainWindowBase::toggleStatusBar()
{
    QSettings settings;
    settings.beginGroup("MainWindow");
    bool sb = settings.value("showstatusbar", true).toBool();

    if (sb) {
        statusBar()->hide();
    } else {
        statusBar()->show();
    }

    settings.setValue("showstatusbar", !sb);

    settings.endGroup();
}

void
MainWindowBase::toggleCentreLine()
{
    if (m_viewManager->shouldShowCentreLine()) {
        m_viewManager->setShowCentreLine(false);
    } else {
        m_viewManager->setShowCentreLine(true);
    }
}

void
MainWindowBase::preferenceChanged(PropertyContainer::PropertyName name)
{
    if (name == "Property Box Layout") {
        if (m_paneStack->getLayoutStyle() != PaneStack::NoPropertyStacks) {
            if (Preferences::getInstance()->getPropertyBoxLayout() ==
                Preferences::VerticallyStacked) {
                m_paneStack->setLayoutStyle(PaneStack::PropertyStackPerPaneLayout);
            } else {
                m_paneStack->setLayoutStyle(PaneStack::SinglePropertyStackLayout);
            }
        }
    } else if (name == "Background Mode" && m_viewManager) {
        Preferences::BackgroundMode mode =
            Preferences::getInstance()->getBackgroundMode();
        if (mode == Preferences::BackgroundFromTheme) {
            m_viewManager->setGlobalDarkBackground(m_initialDarkBackground);
        } else if (mode == Preferences::DarkBackground) {
            m_viewManager->setGlobalDarkBackground(true);
        } else {
            m_viewManager->setGlobalDarkBackground(false);
        }
    }            
}

void
MainWindowBase::play()
{
    if ((m_recordTarget && m_recordTarget->isRecording()) ||
        (m_playSource && m_playSource->isPlaying())) {
        stop();
        QAction *action = qobject_cast<QAction *>(sender());
        if (action) action->setChecked(false);
    } else {
        if (m_audioIO) m_audioIO->resume();
        else if (m_playTarget) m_playTarget->resume();
        playbackFrameChanged(m_viewManager->getPlaybackFrame());
        m_playSource->play(m_viewManager->getPlaybackFrame());
    }
}

void
MainWindowBase::record()
{
    QAction *action = qobject_cast<QAction *>(sender());
    
    if (!(m_soundOptions & WithAudioInput)) {
        if (action) action->setChecked(false);
        return;
    }

    if (!m_recordTarget) {
        if (action) action->setChecked(false);
        return;
    }

    if (!m_audioIO) {
        SVDEBUG << "MainWindowBase::record: about to create audio IO" << endl;
        createAudioIO();
    }

    if (!m_audioIO) {
        if (!m_playTarget) {
            // Don't need to report this, createAudioIO should have
            if (action) action->setChecked(false);
            return;
        } else {
            // Need to report this: if the play target exists instead
            // of the audio IO, then that means we failed to open a
            // capture device. The record control should be disabled
            // in that situation, so if it happens here, that must
            // mean this is the first time we ever tried to open the
            // audio device, hence the need to report the problem here
            QMessageBox::critical
                (this, tr("No record device available"),
                 tr("<b>No record device available</b><p>Failed to find or open an audio device for recording. Only playback will be available.</p>"));
            if (action) action->setChecked(false);
            updateMenuStates();
            return;
        }
    }
    
    if (m_recordTarget->isRecording()) {
        stop();
        return;
    }
    
    if (m_audioRecordMode == RecordReplaceSession) {
        if (!checkSaveModified()) {
            if (action) action->setChecked(false);
            return;
        }
    }

    if (m_viewManager) m_viewManager->setGlobalCentreFrame(0);
    
    SVCERR << "MainWindowBase::record: about to resume" << endl;
    m_audioIO->resume();

    WritableWaveFileModel *model = m_recordTarget->startRecording();
    if (!model) {
        SVCERR << "ERROR: MainWindowBase::record: Recording failed" << endl;
        QMessageBox::critical
            (this, tr("Recording failed"),
             tr("<b>Recording failed</b><p>Failed to switch to record mode (some internal problem?)</p>"));
        if (action) action->setChecked(false);
        return;
    }

    if (!model->isOK()) {
        SVCERR << "MainWindowBase::record: Model not OK, stopping and suspending" << endl;
        m_recordTarget->stopRecording();
        m_audioIO->suspend();
        if (action) action->setChecked(false);
        delete model;
        return;
    }

    SVCERR << "MainWindowBase::record: Model is OK, continuing..." << endl;
    
    PlayParameterRepository::getInstance()->addPlayable(model);

    if (m_audioRecordMode == RecordReplaceSession || !getMainModel()) {

        //!!! duplication with openAudio here
        
        QString templateName = getDefaultSessionTemplate();
        bool loadedTemplate = false;
        
        if (templateName != "") {
            FileOpenStatus tplStatus = openSessionTemplate(templateName);
            if (tplStatus == FileOpenCancelled) {
                SVCERR << "MainWindowBase::record: Session template open cancelled, stopping and suspending" << endl;
                m_recordTarget->stopRecording();
                m_audioIO->suspend();
                PlayParameterRepository::getInstance()->removePlayable(model);
                return;
            }
            if (tplStatus != FileOpenFailed) {
                loadedTemplate = true;
            }
        }

        if (!loadedTemplate) {
            closeSession();
            createDocument();
        }
        
        Model *prevMain = getMainModel();
        if (prevMain) {
            m_playSource->removeModel(prevMain);
            PlayParameterRepository::getInstance()->removePlayable(prevMain);
        }
        
        m_document->setMainModel(model);
        setupMenus();
        findTimeRulerLayer();

        if (loadedTemplate || (m_sessionFile == "")) {
            //!!! shouldn't be dealing directly with title from here -- call a method
            setWindowTitle(tr("%1: %2")
                           .arg(QApplication::applicationName())
                           .arg(model->getLocation()));
            CommandHistory::getInstance()->clear();
            CommandHistory::getInstance()->documentSaved();
            m_documentModified = false;
        } else {
            setWindowTitle(tr("%1: %2 [%3]")
                           .arg(QApplication::applicationName())
                           .arg(QFileInfo(m_sessionFile).fileName())
                           .arg(model->getLocation()));
            if (m_documentModified) {
                m_documentModified = false;
                documentModified(); // so as to restore "(modified)" window title
            }
        }

    } else {

        CommandHistory::getInstance()->startCompoundOperation
            (tr("Import Recorded Audio"), true);

        m_document->addImportedModel(model);

        AddPaneCommand *command = new AddPaneCommand(this);
        CommandHistory::getInstance()->addCommand(command);

        Pane *pane = command->getPane();

        if (m_timeRulerLayer) {
            m_document->addLayerToView(pane, m_timeRulerLayer);
        }

        Layer *newLayer = m_document->createImportedLayer(model);

        if (newLayer) {
            m_document->addLayerToView(pane, newLayer);
        }
        
        CommandHistory::getInstance()->endCompoundOperation();
    }

    updateMenuStates();
    m_recentFiles.addFile(model->getLocation());
    currentPaneChanged(m_paneStack->getCurrentPane());
    
    emit audioFileLoaded();
}

void
MainWindowBase::ffwd()
{
    if (!getMainModel()) return;

    sv_frame_t frame = m_viewManager->getPlaybackFrame();
    ++frame;

    Pane *pane = m_paneStack->getCurrentPane();
    Layer *layer = getSnapLayer();
    sv_samplerate_t sr = getMainModel()->getSampleRate();

    if (!layer) {

        frame = RealTime::realTime2Frame
            (RealTime::frame2RealTime(frame, sr) + m_defaultFfwdRwdStep, sr);
        if (frame > getMainModel()->getEndFrame()) {
            frame = getMainModel()->getEndFrame();
        }

    } else {

        int resolution = 0;
        if (pane) frame = pane->alignFromReference(frame);
        if (layer->snapToFeatureFrame(m_paneStack->getCurrentPane(),
                                      frame, resolution, Layer::SnapRight)) {
            if (pane) frame = pane->alignToReference(frame);
        } else {
            frame = getMainModel()->getEndFrame();
        }
    }
        
    if (frame < 0) frame = 0;

    if (m_viewManager->getPlaySelectionMode()) {
        frame = m_viewManager->constrainFrameToSelection(frame);
    }
    
    m_viewManager->setPlaybackFrame(frame);

    if (frame == getMainModel()->getEndFrame() &&
        m_playSource &&
        m_playSource->isPlaying() &&
        !m_viewManager->getPlayLoopMode()) {
        stop();
    }
}

void
MainWindowBase::ffwdEnd()
{
    if (!getMainModel()) return;

    if (m_playSource &&
        m_playSource->isPlaying() &&
        !m_viewManager->getPlayLoopMode()) {
        stop();
    }

    sv_frame_t frame = getMainModel()->getEndFrame();

    if (m_viewManager->getPlaySelectionMode()) {
        frame = m_viewManager->constrainFrameToSelection(frame);
    }

    m_viewManager->setPlaybackFrame(frame);
}

void
MainWindowBase::ffwdSimilar()
{
    if (!getMainModel()) return;

    Layer *layer = getSnapLayer();
    if (!layer) { ffwd(); return; }

    Pane *pane = m_paneStack->getCurrentPane();
    sv_frame_t frame = m_viewManager->getPlaybackFrame();

    int resolution = 0;
    if (pane) frame = pane->alignFromReference(frame);
    if (layer->snapToSimilarFeature(m_paneStack->getCurrentPane(),
                                    frame, resolution, Layer::SnapRight)) {
        if (pane) frame = pane->alignToReference(frame);
    } else {
        frame = getMainModel()->getEndFrame();
    }
        
    if (frame < 0) frame = 0;

    if (m_viewManager->getPlaySelectionMode()) {
        frame = m_viewManager->constrainFrameToSelection(frame);
    }
    
    m_viewManager->setPlaybackFrame(frame);

    if (frame == getMainModel()->getEndFrame() &&
        m_playSource &&
        m_playSource->isPlaying() &&
        !m_viewManager->getPlayLoopMode()) {
        stop();
    }
}

void
MainWindowBase::rewind()
{
    if (!getMainModel()) return;

    sv_frame_t frame = m_viewManager->getPlaybackFrame();
    if (frame > 0) --frame;

    Pane *pane = m_paneStack->getCurrentPane();
    Layer *layer = getSnapLayer();
    sv_samplerate_t sr = getMainModel()->getSampleRate();
    
    // when rewinding during playback, we want to allow a period
    // following a rewind target point at which the rewind will go to
    // the prior point instead of the immediately neighbouring one
    if (m_playSource && m_playSource->isPlaying()) {
        RealTime ct = RealTime::frame2RealTime(frame, sr);
        ct = ct - RealTime::fromSeconds(0.15);
        if (ct < RealTime::zeroTime) ct = RealTime::zeroTime;
        frame = RealTime::realTime2Frame(ct, sr);
    }

    if (!layer) {
        
        frame = RealTime::realTime2Frame
            (RealTime::frame2RealTime(frame, sr) - m_defaultFfwdRwdStep, sr);
        if (frame < getMainModel()->getStartFrame()) {
            frame = getMainModel()->getStartFrame();
        }

    } else {

        int resolution = 0;
        if (pane) frame = pane->alignFromReference(frame);
        if (layer->snapToFeatureFrame(m_paneStack->getCurrentPane(),
                                      frame, resolution, Layer::SnapLeft)) {
            if (pane) frame = pane->alignToReference(frame);
        } else {
            frame = getMainModel()->getStartFrame();
        }
    }

    if (frame < 0) frame = 0;

    if (m_viewManager->getPlaySelectionMode()) {
        frame = m_viewManager->constrainFrameToSelection(frame);
    }

    m_viewManager->setPlaybackFrame(frame);
}

void
MainWindowBase::rewindStart()
{
    if (!getMainModel()) return;

    sv_frame_t frame = getMainModel()->getStartFrame();

    if (m_viewManager->getPlaySelectionMode()) {
        frame = m_viewManager->constrainFrameToSelection(frame);
    }

    m_viewManager->setPlaybackFrame(frame);
}

void
MainWindowBase::rewindSimilar()
{
    if (!getMainModel()) return;

    Layer *layer = getSnapLayer();
    if (!layer) { rewind(); return; }

    Pane *pane = m_paneStack->getCurrentPane();
    sv_frame_t frame = m_viewManager->getPlaybackFrame();

    int resolution = 0;
    if (pane) frame = pane->alignFromReference(frame);
    if (layer->snapToSimilarFeature(m_paneStack->getCurrentPane(),
                                    frame, resolution, Layer::SnapLeft)) {
        if (pane) frame = pane->alignToReference(frame);
    } else {
        frame = getMainModel()->getStartFrame();
    }
        
    if (frame < 0) frame = 0;

    if (m_viewManager->getPlaySelectionMode()) {
        frame = m_viewManager->constrainFrameToSelection(frame);
    }
    
    m_viewManager->setPlaybackFrame(frame);
}

Layer *
MainWindowBase::getSnapLayer() const
{
    Pane *pane = m_paneStack->getCurrentPane();
    if (!pane) return nullptr;

    Layer *layer = pane->getSelectedLayer();

    if (!dynamic_cast<TimeInstantLayer *>(layer) &&
        !dynamic_cast<TimeValueLayer *>(layer) &&
        !dynamic_cast<RegionLayer *>(layer) &&
        !dynamic_cast<TimeRulerLayer *>(layer)) {

        layer = nullptr;

        for (int i = pane->getLayerCount(); i > 0; --i) {
            Layer *l = pane->getLayer(i-1);
            if (dynamic_cast<TimeRulerLayer *>(l)) {
                layer = l;
                break;
            }
        }
    }

    return layer;
}

void
MainWindowBase::stop()
{
    if (m_recordTarget &&
        m_recordTarget->isRecording()) {
        m_recordTarget->stopRecording();
    }

    if (!m_playSource) return;
    
    m_playSource->stop();

    SVCERR << "MainWindowBase::stop: suspending" << endl;
    
    if (m_audioIO) m_audioIO->suspend();
    else if (m_playTarget) m_playTarget->suspend();
    
    if (m_paneStack && m_paneStack->getCurrentPane()) {
        updateVisibleRangeDisplay(m_paneStack->getCurrentPane());
    } else {
        m_myStatusMessage = "";
        getStatusLabel()->setText("");
    }
}

MainWindowBase::AddPaneCommand::AddPaneCommand(MainWindowBase *mw) :
    m_mw(mw),
    m_pane(nullptr),
    m_prevCurrentPane(nullptr),
    m_added(false)
{
}

MainWindowBase::AddPaneCommand::~AddPaneCommand()
{
    if (m_pane && !m_added) {
        m_mw->m_paneStack->deletePane(m_pane);
    }
}

QString
MainWindowBase::AddPaneCommand::getName() const
{
    return tr("Add Pane");
}

void
MainWindowBase::AddPaneCommand::execute()
{
    if (!m_pane) {
        m_prevCurrentPane = m_mw->m_paneStack->getCurrentPane();
        m_pane = m_mw->m_paneStack->addPane();

        connect(m_pane, SIGNAL(contextHelpChanged(const QString &)),
                m_mw, SLOT(contextHelpChanged(const QString &)));
    } else {
        m_mw->m_paneStack->showPane(m_pane);
    }

    m_mw->m_paneStack->setCurrentPane(m_pane);
    m_added = true;
}

void
MainWindowBase::AddPaneCommand::unexecute()
{
    m_mw->m_paneStack->hidePane(m_pane);
    m_mw->m_paneStack->setCurrentPane(m_prevCurrentPane);
    m_added = false;
}

MainWindowBase::RemovePaneCommand::RemovePaneCommand(MainWindowBase *mw, Pane *pane) :
    m_mw(mw),
    m_pane(pane),
    m_prevCurrentPane(nullptr),
    m_added(true)
{
}

MainWindowBase::RemovePaneCommand::~RemovePaneCommand()
{
    if (m_pane && !m_added) {
        m_mw->m_paneStack->deletePane(m_pane);
    }
}

QString
MainWindowBase::RemovePaneCommand::getName() const
{
    return tr("Remove Pane");
}

void
MainWindowBase::RemovePaneCommand::execute()
{
    m_prevCurrentPane = m_mw->m_paneStack->getCurrentPane();
    m_mw->m_paneStack->hidePane(m_pane);
    m_added = false;
}

void
MainWindowBase::RemovePaneCommand::unexecute()
{
    m_mw->m_paneStack->showPane(m_pane);
    m_mw->m_paneStack->setCurrentPane(m_prevCurrentPane);
    m_added = true;
}

void
MainWindowBase::deleteCurrentPane()
{
    CommandHistory::getInstance()->startCompoundOperation
        (tr("Delete Pane"), true);

    Pane *pane = m_paneStack->getCurrentPane();
    if (pane) {
        while (pane->getLayerCount() > 0) {
            Layer *layer = pane->getLayer(0);
            if (layer) {
                m_document->removeLayerFromView(pane, layer);
            } else {
                break;
            }
        }

        RemovePaneCommand *command = new RemovePaneCommand(this, pane);
        CommandHistory::getInstance()->addCommand(command);
    }

    CommandHistory::getInstance()->endCompoundOperation();

    updateMenuStates();
}

void
MainWindowBase::deleteCurrentLayer()
{
    Pane *pane = m_paneStack->getCurrentPane();
    if (pane) {
        Layer *layer = pane->getSelectedLayer();
        if (layer) {
            m_document->removeLayerFromView(pane, layer);
        }
    }
    updateMenuStates();
}

void
MainWindowBase::editCurrentLayer()
{
    Layer *layer = nullptr;
    Pane *pane = m_paneStack->getCurrentPane();
    if (pane) layer = pane->getSelectedLayer();
    if (!layer) return;

    Model *model = layer->getModel();
    if (!model) return;

    TabularModel *tabular = dynamic_cast<TabularModel *>(model);
    if (!tabular) {
        //!!! how to prevent this function from being active if not
        //appropriate model type?  or will we ultimately support
        //tabular display for all editable models?
        SVDEBUG << "NOTE: Not a tabular model" << endl;
        return;
    }

    if (m_layerDataDialogMap.find(layer) != m_layerDataDialogMap.end()) {
        if (!m_layerDataDialogMap[layer].isNull()) {
            m_layerDataDialogMap[layer]->show();
            m_layerDataDialogMap[layer]->raise();
            return;
        }
    }

    QString title = layer->getLayerPresentationName();

    ModelDataTableDialog *dialog = new ModelDataTableDialog(tabular, title, this);
    dialog->setAttribute(Qt::WA_DeleteOnClose);
    
    connectLayerEditDialog(dialog);

    m_layerDataDialogMap[layer] = dialog;
    m_viewDataDialogMap[pane].insert(dialog);

    dialog->show();
}

void
MainWindowBase::connectLayerEditDialog(ModelDataTableDialog *dialog)
{
    connect(m_viewManager,
            SIGNAL(globalCentreFrameChanged(sv_frame_t)),
            dialog,
            SLOT(userScrolledToFrame(sv_frame_t)));

    connect(m_viewManager,
            SIGNAL(playbackFrameChanged(sv_frame_t)),
            dialog,
            SLOT(playbackScrolledToFrame(sv_frame_t)));

    connect(dialog,
            SIGNAL(scrollToFrame(sv_frame_t)),
            m_viewManager,
            SLOT(setGlobalCentreFrame(sv_frame_t)));

    connect(dialog,
            SIGNAL(scrollToFrame(sv_frame_t)),
            m_viewManager,
            SLOT(setPlaybackFrame(sv_frame_t)));
}    

void
MainWindowBase::previousPane()
{
    if (!m_paneStack) return;

    Pane *currentPane = m_paneStack->getCurrentPane();
    if (!currentPane) return;

    for (int i = 0; i < m_paneStack->getPaneCount(); ++i) {
        if (m_paneStack->getPane(i) == currentPane) {
            if (i == 0) return;
            m_paneStack->setCurrentPane(m_paneStack->getPane(i-1));
            updateMenuStates();
            return;
        }
    }
}

void
MainWindowBase::nextPane()
{
    if (!m_paneStack) return;

    Pane *currentPane = m_paneStack->getCurrentPane();
    if (!currentPane) return;

    for (int i = 0; i < m_paneStack->getPaneCount(); ++i) {
        if (m_paneStack->getPane(i) == currentPane) {
            if (i == m_paneStack->getPaneCount()-1) return;
            m_paneStack->setCurrentPane(m_paneStack->getPane(i+1));
            updateMenuStates();
            return;
        }
    }
}

void
MainWindowBase::previousLayer()
{
    if (!m_paneStack) return;

    Pane *currentPane = m_paneStack->getCurrentPane();
    if (!currentPane) return;

    int count = currentPane->getLayerCount();
    if (count == 0) return;

    Layer *currentLayer = currentPane->getSelectedLayer();

    if (!currentLayer) {
        // The pane itself is current
        m_paneStack->setCurrentLayer
            (currentPane, currentPane->getFixedOrderLayer(count-1));
    } else {
        for (int i = 0; i < count; ++i) {
            if (currentPane->getFixedOrderLayer(i) == currentLayer) {
                if (i == 0) {
                    m_paneStack->setCurrentLayer
                        (currentPane, nullptr); // pane
                } else {
                    m_paneStack->setCurrentLayer
                        (currentPane, currentPane->getFixedOrderLayer(i-1));
                }
                break;
            }
        }
    }

    updateMenuStates();
}

void
MainWindowBase::nextLayer()
{
    if (!m_paneStack) return;

    Pane *currentPane = m_paneStack->getCurrentPane();
    if (!currentPane) return;

    int count = currentPane->getLayerCount();
    if (count == 0) return;

    Layer *currentLayer = currentPane->getSelectedLayer();

    if (!currentLayer) {
        // The pane itself is current
        m_paneStack->setCurrentLayer
            (currentPane, currentPane->getFixedOrderLayer(0));
    } else {
        for (int i = 0; i < count; ++i) {
            if (currentPane->getFixedOrderLayer(i) == currentLayer) {
                if (i == currentPane->getLayerCount()-1) {
                    m_paneStack->setCurrentLayer
                        (currentPane, nullptr); // pane
                } else {
                    m_paneStack->setCurrentLayer
                        (currentPane, currentPane->getFixedOrderLayer(i+1));
                }
                break;
            }
        }
    }

    updateMenuStates();
}

void
MainWindowBase::playbackFrameChanged(sv_frame_t frame)
{
    if (!(m_playSource && m_playSource->isPlaying()) || !getMainModel()) return;

    updatePositionStatusDisplays();

    RealTime now = RealTime::frame2RealTime
        (frame, getMainModel()->getSampleRate());

    if (now.sec == m_lastPlayStatusSec) return;

    RealTime then = RealTime::frame2RealTime
        (m_playSource->getPlayEndFrame(), getMainModel()->getSampleRate());

    QString nowStr;
    QString thenStr;
    QString remainingStr;

    if (then.sec > 10) {
        nowStr = now.toSecText().c_str();
        thenStr = then.toSecText().c_str();
        remainingStr = (then - now).toSecText().c_str();
        m_lastPlayStatusSec = now.sec;
    } else {
        nowStr = now.toText(true).c_str();
        thenStr = then.toText(true).c_str();
        remainingStr = (then - now).toText(true).c_str();
    }        

    m_myStatusMessage = tr("Playing: %1 of %2 (%3 remaining)")
        .arg(nowStr).arg(thenStr).arg(remainingStr);

    getStatusLabel()->setText(m_myStatusMessage);
}

void
MainWindowBase::recordDurationChanged(sv_frame_t frame, sv_samplerate_t rate)
{
    RealTime duration = RealTime::frame2RealTime(frame, rate);
    QString durStr = duration.toSecText().c_str();
    
    m_myStatusMessage = tr("Recording: %1").arg(durStr);

    getStatusLabel()->setText(m_myStatusMessage);
}

void
MainWindowBase::globalCentreFrameChanged(sv_frame_t )
{
    if ((m_playSource && m_playSource->isPlaying()) || !getMainModel()) return;
    Pane *p = nullptr;
    if (!m_paneStack || !(p = m_paneStack->getCurrentPane())) return;
    if (!p->getFollowGlobalPan()) return;
    updateVisibleRangeDisplay(p);
}

void
MainWindowBase::viewCentreFrameChanged(View *v, sv_frame_t frame)
{
//    SVDEBUG << "MainWindowBase::viewCentreFrameChanged(" << v << "," << frame << ")" << endl;

    if (m_viewDataDialogMap.find(v) != m_viewDataDialogMap.end()) {
        for (DataDialogSet::iterator i = m_viewDataDialogMap[v].begin();
             i != m_viewDataDialogMap[v].end(); ++i) {
            (*i)->userScrolledToFrame(frame);
        }
    }
    if ((m_playSource && m_playSource->isPlaying()) || !getMainModel()) return;
    Pane *p = nullptr;
    if (!m_paneStack || !(p = m_paneStack->getCurrentPane())) return;
    if (v == p) updateVisibleRangeDisplay(p);
}

void
MainWindowBase::viewZoomLevelChanged(View *v, ZoomLevel, bool )
{
    if ((m_playSource && m_playSource->isPlaying()) || !getMainModel()) return;
    Pane *p = nullptr;
    if (!m_paneStack || !(p = m_paneStack->getCurrentPane())) return;
    if (v == p) updateVisibleRangeDisplay(p);
}

void
MainWindowBase::layerAdded(Layer *)
{
//    SVDEBUG << "MainWindowBase::layerAdded(" << layer << ")" << endl;
    updateMenuStates();
}

void
MainWindowBase::layerRemoved(Layer *)
{
//    SVDEBUG << "MainWindowBase::layerRemoved(" << layer << ")" << endl;
    updateMenuStates();
}

void
MainWindowBase::layerAboutToBeDeleted(Layer *layer)
{
//    SVDEBUG << "MainWindowBase::layerAboutToBeDeleted(" << layer << ")" << endl;

    removeLayerEditDialog(layer);

    if (m_timeRulerLayer && (layer == m_timeRulerLayer)) {
//        cerr << "(this is the time ruler layer)" << endl;
        m_timeRulerLayer = nullptr;
    }
}

void
MainWindowBase::layerInAView(Layer *layer, bool inAView)
{
//    SVDEBUG << "MainWindowBase::layerInAView(" << layer << "," << inAView << ")" << endl;

    if (!inAView) removeLayerEditDialog(layer);

    // Check whether we need to add or remove model from play source
    Model *model = layer->getModel();
    if (model) {
        if (inAView) {
            m_playSource->addModel(model);
        } else {
            bool found = false;
            for (int i = 0; i < m_paneStack->getPaneCount(); ++i) {
                Pane *pane = m_paneStack->getPane(i);
                if (!pane) continue;
                for (int j = 0; j < pane->getLayerCount(); ++j) {
                    Layer *pl = pane->getLayer(j);
                    if (pl &&
                        !dynamic_cast<TimeRulerLayer *>(pl) &&
                        (pl->getModel() == model)) {
                        found = true;
                        break;
                    }
                }
                if (found) break;
            }
            if (!found) {
                m_playSource->removeModel(model);
            }
        }
    }

    updateMenuStates();
}

void
MainWindowBase::removeLayerEditDialog(Layer *layer)
{
    if (m_layerDataDialogMap.find(layer) != m_layerDataDialogMap.end()) {

        ModelDataTableDialog *dialog = m_layerDataDialogMap[layer];

        for (ViewDataDialogMap::iterator vi = m_viewDataDialogMap.begin();
             vi != m_viewDataDialogMap.end(); ++vi) {
            vi->second.erase(dialog);
        }

        m_layerDataDialogMap.erase(layer);
        delete dialog;
    }
}

void
MainWindowBase::modelAdded(Model *model)
{
//    SVDEBUG << "MainWindowBase::modelAdded(" << model << ")" << endl;
        std::cerr << "\nAdding model " << model->getTypeName() << " to playsource " << std::endl;
    m_playSource->addModel(model);
}

void
MainWindowBase::mainModelChanged(WaveFileModel *model)
{
//    SVDEBUG << "MainWindowBase::mainModelChanged(" << model << ")" << endl;
    updateDescriptionLabel();
    if (model) m_viewManager->setMainModelSampleRate(model->getSampleRate());
    if (model && !(m_playTarget || m_audioIO) &&
        (m_soundOptions & WithAudioOutput)) {
        createAudioIO();
    }
}

void
MainWindowBase::modelAboutToBeDeleted(Model *model)
{
//    SVDEBUG << "MainWindowBase::modelAboutToBeDeleted(" << model << ")" << endl;
    if (model == m_viewManager->getPlaybackModel()) {
        m_viewManager->setPlaybackModel(nullptr);
    }
    m_playSource->removeModel(model);
}

void
MainWindowBase::paneDeleteButtonClicked(Pane *pane)
{
    bool found = false;
    for (int i = 0; i < m_paneStack->getPaneCount(); ++i) {
        if (m_paneStack->getPane(i) == pane) {
            found = true;
            break;
        }
    }
    if (!found) {
        SVDEBUG << "MainWindowBase::paneDeleteButtonClicked: Unknown pane "
                  << pane << endl;
        return;
    }

    CommandHistory::getInstance()->startCompoundOperation
        (tr("Delete Pane"), true);

    while (pane->getLayerCount() > 0) {
        Layer *layer = pane->getLayer(pane->getLayerCount() - 1);
        if (layer) {
            m_document->removeLayerFromView(pane, layer);
        } else {
            break;
        }
    }

    RemovePaneCommand *command = new RemovePaneCommand(this, pane);
    CommandHistory::getInstance()->addCommand(command);

    CommandHistory::getInstance()->endCompoundOperation();

    updateMenuStates();
}

void
MainWindowBase::alignmentComplete(AlignmentModel *model)
{
    cerr << "MainWindowBase::alignmentComplete(" << model << ")" << endl;
}

void
MainWindowBase::pollOSC()
{
    if (!m_oscQueue || m_oscQueue->isEmpty()) return;
    SVDEBUG << "MainWindowBase::pollOSC: have " << m_oscQueue->getMessagesAvailable() << " messages" << endl;

    if (m_openingAudioFile) return;

    OSCMessage message = m_oscQueue->readMessage();

    if (message.getTarget() != 0) {
        return; //!!! for now -- this class is target 0, others not handled yet
    }

    handleOSCMessage(message);
}

void
MainWindowBase::inProgressSelectionChanged()
{
    Pane *currentPane = nullptr;
    if (m_paneStack) currentPane = m_paneStack->getCurrentPane();
    if (currentPane) {
        //cerr << "JTEST: mouse event on selection pane" << endl;
        updateVisibleRangeDisplay(currentPane);
    }
}

void
MainWindowBase::contextHelpChanged(const QString &s)
{
    QLabel *lab = getStatusLabel();

    if (s == "" && m_myStatusMessage != "") {
        if (lab->text() != m_myStatusMessage) {
            lab->setText(m_myStatusMessage);
        }
        return;
    }

    lab->setText(s);
}

void
MainWindowBase::openHelpUrl(QString url)
{
    // This method mostly lifted from Qt Assistant source code

    QProcess *process = new QProcess(this);
    connect(process, SIGNAL(finished(int)), process, SLOT(deleteLater()));

    QStringList args;

#ifdef Q_OS_MAC
    args.append(url);
    process->start("open", args);
#else
#ifdef Q_OS_WIN32
    std::string pfiles;
    (void)getEnvUtf8("ProgramFiles", pfiles);
    QString command =
        QString::fromStdString(pfiles) +
        QString("\\Internet Explorer\\IEXPLORE.EXE");

    args.append(url);
    process->start(command, args);
#else
    if (!qgetenv("KDE_FULL_SESSION").isEmpty()) {
        args.append("exec");
        args.append(url);
        process->start("kfmclient", args);
    } else if (!qgetenv("BROWSER").isEmpty()) {
        args.append(url);
        process->start(qgetenv("BROWSER"), args);
    } else {
        args.append(url);
        process->start("firefox", args);
    }
#endif
#endif
}

void
MainWindowBase::openLocalFolder(QString path)
{
    QDir d(path);
    if (d.exists()) {
        QStringList args;
        QString path = d.canonicalPath();
#if defined Q_OS_WIN32
        // Although the Win32 API is quite happy to have
        // forward slashes as directory separators, Windows
        // Explorer is not
        path = path.replace('/', '\\');
        args << path;
        QProcess::execute("c:/windows/explorer.exe", args);
#else
        args << path;
        QProcess process;
        QProcessEnvironment env = QProcessEnvironment::systemEnvironment();
        env.insert("LD_LIBRARY_PATH", "");
        process.setProcessEnvironment(env);
        process.start(
#if defined Q_OS_MAC
            "/usr/bin/open",
#else
            "/usr/bin/xdg-open",
#endif
            args);
        process.waitForFinished();
#endif
    }
}
<|MERGE_RESOLUTION|>--- conflicted
+++ resolved
@@ -328,15 +328,8 @@
     delete m_viewManager;
     delete m_midiInput;
 
-<<<<<<< HEAD
     if (m_oscQueueStarter) {
-        disconnect(m_oscQueueStarter, 0, 0, 0);
-=======
-    disconnect(m_oscQueueStarter, nullptr, nullptr, nullptr);
-    m_oscQueueStarter->wait(1000);
-    if (m_oscQueueStarter->isRunning()) {
-        m_oscQueueStarter->terminate();
->>>>>>> f8904cd1
+        disconnect(m_oscQueueStarter, nullptr, nullptr, nullptr);
         m_oscQueueStarter->wait(1000);
         if (m_oscQueueStarter->isRunning()) {
             m_oscQueueStarter->terminate();
