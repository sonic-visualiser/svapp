--- conflicted
+++ resolved
@@ -474,29 +474,8 @@
 MainWindowBase::getOpenFileName(FileFinder::FileType type)
 {
     FileFinder *ff = FileFinder::getInstance();
-<<<<<<< HEAD
 
     if (type == FileFinder::AnyFile) {
-=======
-    switch (type) {
-    case FileFinder::SessionFile:
-        return ff->getOpenFileName(type, m_sessionFile);
-    case FileFinder::AudioFile:
-        return ff->getOpenFileName(type, m_audioFile);
-    case FileFinder::LayerFile:
-        return ff->getOpenFileName(type, m_sessionFile);
-    case FileFinder::LayerFileNoMidi:
-        return ff->getOpenFileName(type, m_sessionFile);
-    case FileFinder::SessionOrAudioFile:
-        return ff->getOpenFileName(type, m_sessionFile);
-    case FileFinder::ImageFile:
-        return ff->getOpenFileName(type, m_sessionFile);
-    case FileFinder::CSVFile:
-        return ff->getOpenFileName(type, m_sessionFile);
-    case FileFinder::IMAFile:
-        return ff->getOpenFileName(type, m_audioFile);
-    case FileFinder::AnyFile:
->>>>>>> bbb06eea
         if (getMainModel() != 0 &&
             m_paneStack != 0 &&
             m_paneStack->getCurrentPane() != 0) { // can import a layer
@@ -509,7 +488,8 @@
 
     QString lastPath = m_sessionFile;
 
-    if (type == FileFinder::AudioFile) {
+    if (type == FileFinder::AudioFile ||
+        type == FileFinder::IMAFile) {
         lastPath = m_audioFile;
     }
 
