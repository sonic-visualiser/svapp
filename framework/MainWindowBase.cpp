--- conflicted
+++ resolved
@@ -1186,25 +1186,15 @@
     }
 
     bool loadedTemplate = false;
-<<<<<<< HEAD
-    if ((mode == ReplaceMainModel) && (templateName.length() != 0)) {
-        QString tplPath = "file::templates/" + templateName + ".xml";
+
+    if (mode == ReplaceSession) {
         std::cerr << "SV looking for template " << tplPath << std::endl;
-        FileOpenStatus tplStatus = openSessionFile(tplPath);
-        if(tplStatus != FileOpenFailed) {
-            loadedTemplate = true;
-            mode = ReplaceMainModel;
-=======
-
-    if (mode == ReplaceSession) {
-
         if (templateName != "") {
             FileOpenStatus tplStatus = openSessionTemplate(templateName);
             if (tplStatus != FileOpenFailed) {
                 std::cerr << "Template load succeeded" << std::endl;
                 loadedTemplate = true;
             }
->>>>>>> d206814b
         }
 
         if (!loadedTemplate) {
