--- conflicted
+++ resolved
@@ -2312,7 +2312,6 @@
         ("audio-playback-device" + suffix, "").toString();
     settings.endGroup();
 
-<<<<<<< HEAD
     if (implementation == "auto") {
         implementation = "";
     }
@@ -2332,25 +2331,13 @@
     if (m_soundOptions & WithAudioInput) {
         m_audioIO = breakfastquay::AudioFactory::
             createCallbackIO(m_recordTarget, m_playSource, preference);
-=======
-    factory->setDefaultCallbackTarget(targetName);
-*/
-
-    if (m_soundOptions & WithAudioInput) {
-        m_audioIO = breakfastquay::AudioFactory::
-            createCallbackIO(m_recordTarget, m_playSource);
->>>>>>> e8239306
         if (m_audioIO) {
             m_audioIO->suspend(); // start in suspended state
             m_playSource->setSystemPlaybackTarget(m_audioIO);
         }
     } else {
         m_playTarget = breakfastquay::AudioFactory::
-<<<<<<< HEAD
             createCallbackPlayTarget(m_playSource, preference);
-=======
-            createCallbackPlayTarget(m_playSource);
->>>>>>> e8239306
         if (m_playTarget) {
             m_playTarget->suspend(); // start in suspended state
             m_playSource->setSystemPlaybackTarget(m_playTarget);
@@ -2373,11 +2360,6 @@
                       .c_str()),
                  QMessageBox::Ok);
         }
-<<<<<<< HEAD
-=======
-*/
-            return;
->>>>>>> e8239306
     }
 }
 
