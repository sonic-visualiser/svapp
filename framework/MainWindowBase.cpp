/* -*- c-basic-offset: 4 indent-tabs-mode: nil -*-  vi:set ts=8 sts=4 sw=4: */

/*
    Sonic Visualiser
    An audio file viewer and annotation editor.
    Centre for Digital Music, Queen Mary, University of London.
    This file copyright 2006-2007 Chris Cannam and QMUL.
    
    This program is free software; you can redistribute it and/or
    modify it under the terms of the GNU General Public License as
    published by the Free Software Foundation; either version 2 of the
    License, or (at your option) any later version.  See the file
    COPYING included with this distribution for more information.
*/

#include "MainWindowBase.h"
#include "Document.h"


#include "view/Pane.h"
#include "view/PaneStack.h"
#include "data/model/WaveFileModel.h"
#include "data/model/SparseOneDimensionalModel.h"
#include "data/model/NoteModel.h"
#include "data/model/FlexiNoteModel.h"
#include "data/model/Labeller.h"
#include "data/model/TabularModel.h"
#include "view/ViewManager.h"

#include "layer/WaveformLayer.h"
#include "layer/TimeRulerLayer.h"
#include "layer/TimeInstantLayer.h"
#include "layer/TimeValueLayer.h"
#include "layer/Colour3DPlotLayer.h"
#include "layer/SliceLayer.h"
#include "layer/SliceableLayer.h"
#include "layer/ImageLayer.h"
#include "layer/NoteLayer.h"
#include "layer/FlexiNoteLayer.h"
#include "layer/RegionLayer.h"

#include "widgets/ListInputDialog.h"
#include "widgets/CommandHistory.h"
#include "widgets/ProgressDialog.h"
#include "widgets/MIDIFileImportDialog.h"
#include "widgets/CSVFormatDialog.h"
#include "widgets/ModelDataTableDialog.h"
#include "widgets/InteractiveFileFinder.h"

#include "audioio/AudioCallbackPlaySource.h"
#include "audioio/AudioCallbackPlayTarget.h"
#include "audioio/AudioTargetFactory.h"
#include "audioio/PlaySpeedRangeMapper.h"
#include "data/fileio/DataFileReaderFactory.h"
#include "data/fileio/PlaylistFileReader.h"
#include "data/fileio/WavFileWriter.h"
#include "data/fileio/CSVFileWriter.h"
#include "data/fileio/MIDIFileWriter.h"
#include "data/fileio/BZipFileDevice.h"
#include "data/fileio/FileSource.h"
#include "data/fileio/AudioFileReaderFactory.h"
#include "rdf/RDFImporter.h"

#include "data/fft/FFTDataServer.h"

#include "base/RecentFiles.h"

#include "base/PlayParameterRepository.h"
#include "base/XmlExportable.h"
#include "base/Profiler.h"
#include "base/Preferences.h"
#include "base/TempWriteFile.h"
#include "base/Exceptions.h"
#include "base/ResourceFinder.h"

#include "data/osc/OSCQueue.h"
#include "data/midi/MIDIInput.h"

#include <QApplication>
#include <QMessageBox>
#include <QGridLayout>
#include <QLabel>
#include <QAction>
#include <QMenuBar>
#include <QToolBar>
#include <QInputDialog>
#include <QStatusBar>
#include <QTreeView>
#include <QFile>
#include <QFileInfo>
#include <QDir>
#include <QTextStream>
#include <QProcess>
#include <QShortcut>
#include <QSettings>
#include <QDateTime>
#include <QProcess>
#include <QCheckBox>
#include <QRegExp>
#include <QScrollArea>
#include <QDesktopWidget>
#include <QSignalMapper>

#include <iostream>
#include <cstdio>
#include <errno.h>




using std::vector;
using std::map;
using std::set;

#ifdef Q_WS_X11
#define Window X11Window
#include <X11/Xlib.h>
#include <X11/Xutil.h>
#include <X11/Xatom.h>
#include <X11/SM/SMlib.h>

static int handle_x11_error(Display *dpy, XErrorEvent *err)
{
    char errstr[256];
    XGetErrorText(dpy, err->error_code, errstr, 256);
    if (err->error_code != BadWindow) {
	cerr << "Sonic Visualiser: X Error: "
		  << errstr << " " << int(err->error_code)
		  << "\nin major opcode:  "
		  << int(err->request_code) << endl;
    }
    return 0;
}
#undef Window
#endif

MainWindowBase::MainWindowBase(bool withAudioOutput,
                               bool withMIDIInput) :
    m_document(0),
    m_paneStack(0),
    m_viewManager(0),
    m_timeRulerLayer(0),
    m_audioOutput(withAudioOutput),
    m_playSource(0),
    m_playTarget(0),
    m_oscQueue(0),
    m_oscQueueStarter(0),
    m_midiInput(0),
    m_recentFiles("RecentFiles", 20),
    m_recentTransforms("RecentTransforms", 20),
    m_documentModified(false),
    m_openingAudioFile(false),
    m_abandoning(false),
    m_labeller(0),
    m_lastPlayStatusSec(0),
    m_initialDarkBackground(false),
    m_defaultFfwdRwdStep(2, 0)
{
    Profiler profiler("MainWindowBase::MainWindowBase");

#ifdef Q_WS_X11
    XSetErrorHandler(handle_x11_error);
#endif

    connect(CommandHistory::getInstance(), SIGNAL(commandExecuted()),
	    this, SLOT(documentModified()));
    connect(CommandHistory::getInstance(), SIGNAL(documentRestored()),
	    this, SLOT(documentRestored()));
    
    m_viewManager = new ViewManager();
    connect(m_viewManager, SIGNAL(selectionChanged()),
	    this, SLOT(updateMenuStates()));
    connect(m_viewManager, SIGNAL(inProgressSelectionChanged()),
	    this, SLOT(inProgressSelectionChanged()));

    // set a sensible default font size for views -- cannot do this
    // in Preferences, which is in base and not supposed to use QtGui
    int viewFontSize = QApplication::font().pointSize() * 0.9;
    QSettings settings;
    settings.beginGroup("Preferences");
    viewFontSize = settings.value("view-font-size", viewFontSize).toInt();
    settings.setValue("view-font-size", viewFontSize);
    settings.endGroup();

    Preferences::BackgroundMode mode =
        Preferences::getInstance()->getBackgroundMode();
    m_initialDarkBackground = m_viewManager->getGlobalDarkBackground();
    if (mode != Preferences::BackgroundFromTheme) {
        m_viewManager->setGlobalDarkBackground
            (mode == Preferences::DarkBackground);
    }

    m_paneStack = new PaneStack(0, m_viewManager);
    connect(m_paneStack, SIGNAL(currentPaneChanged(Pane *)),
	    this, SLOT(currentPaneChanged(Pane *)));
    connect(m_paneStack, SIGNAL(currentLayerChanged(Pane *, Layer *)),
	    this, SLOT(currentLayerChanged(Pane *, Layer *)));
    connect(m_paneStack, SIGNAL(rightButtonMenuRequested(Pane *, QPoint)),
            this, SLOT(rightButtonMenuRequested(Pane *, QPoint)));
    connect(m_paneStack, SIGNAL(contextHelpChanged(const QString &)),
            this, SLOT(contextHelpChanged(const QString &)));
    connect(m_paneStack, SIGNAL(paneAdded(Pane *)),
            this, SLOT(paneAdded(Pane *)));
    connect(m_paneStack, SIGNAL(paneHidden(Pane *)),
            this, SLOT(paneHidden(Pane *)));
    connect(m_paneStack, SIGNAL(paneAboutToBeDeleted(Pane *)),
            this, SLOT(paneAboutToBeDeleted(Pane *)));
    connect(m_paneStack, SIGNAL(dropAccepted(Pane *, QStringList)),
            this, SLOT(paneDropAccepted(Pane *, QStringList)));
    connect(m_paneStack, SIGNAL(dropAccepted(Pane *, QString)),
            this, SLOT(paneDropAccepted(Pane *, QString)));
    connect(m_paneStack, SIGNAL(paneDeleteButtonClicked(Pane *)),
            this, SLOT(paneDeleteButtonClicked(Pane *)));

    m_playSource = new AudioCallbackPlaySource(m_viewManager,
                                               QApplication::applicationName());

    connect(m_playSource, SIGNAL(sampleRateMismatch(int, int, bool)),
	    this,           SLOT(sampleRateMismatch(int, int, bool)));
    connect(m_playSource, SIGNAL(audioOverloadPluginDisabled()),
            this,           SLOT(audioOverloadPluginDisabled()));
    connect(m_playSource, SIGNAL(audioTimeStretchMultiChannelDisabled()),
            this,           SLOT(audioTimeStretchMultiChannelDisabled()));

    connect(m_viewManager, SIGNAL(outputLevelsChanged(float, float)),
	    this, SLOT(outputLevelsChanged(float, float)));

    connect(m_viewManager, SIGNAL(playbackFrameChanged(int)),
            this, SLOT(playbackFrameChanged(int)));

    connect(m_viewManager, SIGNAL(globalCentreFrameChanged(int)),
            this, SLOT(globalCentreFrameChanged(int)));

    connect(m_viewManager, SIGNAL(viewCentreFrameChanged(View *, int)),
            this, SLOT(viewCentreFrameChanged(View *, int)));

    connect(m_viewManager, SIGNAL(viewZoomLevelChanged(View *, int, bool)),
            this, SLOT(viewZoomLevelChanged(View *, int, bool)));

    connect(Preferences::getInstance(),
            SIGNAL(propertyChanged(PropertyContainer::PropertyName)),
            this,
            SLOT(preferenceChanged(PropertyContainer::PropertyName)));

    Labeller::ValueType labellerType = Labeller::ValueFromTwoLevelCounter;
    settings.beginGroup("MainWindow");

    labellerType = (Labeller::ValueType)
        settings.value("labellertype", (int)labellerType).toInt();
    int cycle = settings.value("labellercycle", 4).toInt();

    settings.endGroup();

    m_labeller = new Labeller(labellerType);
    m_labeller->setCounterCycleSize(cycle);

    if (withMIDIInput) {
        m_midiInput = new MIDIInput(QApplication::applicationName(), this);
    }
}

MainWindowBase::~MainWindowBase()
{
    SVDEBUG << "MainWindowBase::~MainWindowBase" << endl;
    if (m_playTarget) m_playTarget->shutdown();
//    delete m_playTarget;
    delete m_playSource;
    delete m_viewManager;
    delete m_oscQueue;
    delete m_oscQueueStarter;
    delete m_midiInput;
    Profiles::getInstance()->dump();
}

void
MainWindowBase::finaliseMenus()
{
    QMenuBar *mb = menuBar();
    QList<QMenu *> menus = mb->findChildren<QMenu *>();
    foreach (QMenu *menu, menus) {
        if (menu) finaliseMenu(menu);
    }
}

void
MainWindowBase::finaliseMenu(QMenu *
#ifdef Q_OS_MAC
                             menu
#endif
    )
{
#ifdef Q_OS_MAC
    // See https://bugreports.qt-project.org/browse/QTBUG-38256 and
    // our issue #890 http://code.soundsoftware.ac.uk/issues/890 --
    // single-key shortcuts that are associated only with a menu
    // action do not work with Qt 5.x under OS/X.
    // 
    // Apparently Cocoa never handled them as a matter of course, but
    // earlier versions of Qt picked them up as widget shortcuts and
    // handled them anyway. That behaviour was removed to fix a crash
    // when invoking a menu while its window was overridden by a modal
    // dialog (https://bugreports.qt-project.org/browse/QTBUG-30657).
    //
    // This workaround restores the single-key shortcut behaviour by
    // searching for single-key shortcuts in menus and replacing them
    // with global application shortcuts that invoke the relevant
    // actions, testing whether the actions are enabled on invocation.
    // As it happens, it also replaces some shortcuts that were
    // working fine (because they were also associated with toolbar
    // buttons) but that seems to be OK so long as we remove the
    // shortcuts from the actions as well as adding the new global
    // shortcuts, to avoid an ambiguous shortcut error.
    //
    // If the Qt developers ever fix this in Qt (I couldn't think of
    // an obvious fix myself) then presumably we can remove this.

    QSignalMapper *mapper = new QSignalMapper(this);

    connect(mapper, SIGNAL(mapped(QObject *)),
            this, SLOT(menuActionMapperInvoked(QObject *)));

    foreach (QAction *a, menu->actions()) {
        QKeySequence sc = a->shortcut();
        if (sc.count() == 1 && !(sc[0] & Qt::KeyboardModifierMask)) {
            QShortcut *newSc = new QShortcut(sc, a->parentWidget());
            QObject::connect(newSc, SIGNAL(activated()), mapper, SLOT(map()));
            mapper->setMapping(newSc, a);
            a->setShortcut(QKeySequence()); // avoid ambiguous shortcut error
        }
    }
#endif
}

void
MainWindowBase::menuActionMapperInvoked(QObject *o)
{
    QAction *a = qobject_cast<QAction *>(o);
    if (a && a->isEnabled()) {
        a->trigger();
    }
}

void
MainWindowBase::resizeConstrained(QSize size)
{
    QDesktopWidget *desktop = QApplication::desktop();
    QRect available = desktop->availableGeometry();
    QSize actual(std::min(size.width(), available.width()),
                 std::min(size.height(), available.height()));
    resize(actual);
}

void
MainWindowBase::startOSCQueue()
{
    m_oscQueueStarter = new OSCQueueStarter(this);
    connect(m_oscQueueStarter, SIGNAL(finished()), this, SLOT(oscReady()));
    m_oscQueueStarter->start();
}

void
MainWindowBase::oscReady()
{
    if (m_oscQueue && m_oscQueue->isOK()) {
        connect(m_oscQueue, SIGNAL(messagesAvailable()), this, SLOT(pollOSC()));
        QTimer *oscTimer = new QTimer(this);
        connect(oscTimer, SIGNAL(timeout()), this, SLOT(pollOSC()));
        oscTimer->start(1000);
        cerr << "Finished setting up OSC interface" << endl;
    }
}

QString
MainWindowBase::getOpenFileName(FileFinder::FileType type)
{
    FileFinder *ff = FileFinder::getInstance();

    if (type == FileFinder::AnyFile) {
        if (getMainModel() != 0 &&
            m_paneStack != 0 &&
            m_paneStack->getCurrentPane() != 0) { // can import a layer
            return ff->getOpenFileName(FileFinder::AnyFile, m_sessionFile);
        } else {
            return ff->getOpenFileName(FileFinder::SessionOrAudioFile,
                                       m_sessionFile);
        }
    }        

    QString lastPath = m_sessionFile;

    if (type == FileFinder::AudioFile) {
        lastPath = m_audioFile;
    }

    return ff->getOpenFileName(type, lastPath);
}

QString
MainWindowBase::getSaveFileName(FileFinder::FileType type)
{
    QString lastPath = m_sessionFile;

    if (type == FileFinder::AudioFile) {
        lastPath = m_audioFile;
    }

    FileFinder *ff = FileFinder::getInstance();
    return ff->getSaveFileName(type, lastPath);
}

void
MainWindowBase::registerLastOpenedFilePath(FileFinder::FileType type, QString path)
{
    FileFinder *ff = FileFinder::getInstance();
    ff->registerLastOpenedFilePath(type, path);
}

QString
MainWindowBase::getDefaultSessionTemplate() const
{
    QSettings settings;
    settings.beginGroup("MainWindow");
    QString templateName = settings.value("sessiontemplate", "").toString();
    if (templateName == "") templateName = "default";
    return templateName;
}

void
MainWindowBase::setDefaultSessionTemplate(QString n) 
{
    QSettings settings;
    settings.beginGroup("MainWindow");
    settings.setValue("sessiontemplate", n);
}    

void
MainWindowBase::updateMenuStates()
{
    Pane *currentPane = 0;
    Layer *currentLayer = 0;

    if (m_paneStack) currentPane = m_paneStack->getCurrentPane();
    if (currentPane) currentLayer = currentPane->getSelectedLayer();

    bool havePrevPane = false, haveNextPane = false;
    bool havePrevLayer = false, haveNextLayer = false;

    if (currentPane) {
        for (int i = 0; i < m_paneStack->getPaneCount(); ++i) {
            if (m_paneStack->getPane(i) == currentPane) {
                if (i > 0) havePrevPane = true;
                if (i < m_paneStack->getPaneCount()-1) haveNextPane = true;
                break;
            }
        }
        if (currentLayer) {
            for (int i = 0; i < currentPane->getLayerCount(); ++i) {
                if (currentPane->getLayer(i) == currentLayer) {
                    if (i > 0) havePrevLayer = true;
                    if (i < currentPane->getLayerCount()-1) haveNextLayer = true;
                    break;
                }
            }
        }
    }        

    bool haveCurrentPane =
        (currentPane != 0);
    bool haveCurrentLayer =
        (haveCurrentPane &&
         (currentLayer != 0));
    bool haveMainModel =
	(getMainModel() != 0);
    bool havePlayTarget =
	(m_playTarget != 0);
    bool haveSelection = 
	(m_viewManager &&
	 !m_viewManager->getSelections().empty());
    bool haveCurrentEditableLayer =
	(haveCurrentLayer &&
	 currentLayer->isLayerEditable());
    bool haveCurrentTimeInstantsLayer = 
	(haveCurrentLayer &&
	 dynamic_cast<TimeInstantLayer *>(currentLayer));
    bool haveCurrentDurationLayer = 
	(haveCurrentLayer &&
	 (dynamic_cast<NoteLayer *>(currentLayer) ||
	  dynamic_cast<FlexiNoteLayer *>(currentLayer) ||
          dynamic_cast<RegionLayer *>(currentLayer)));
    bool haveCurrentColour3DPlot =
        (haveCurrentLayer &&
         dynamic_cast<Colour3DPlotLayer *>(currentLayer));
    bool haveClipboardContents =
        (m_viewManager &&
         !m_viewManager->getClipboard().empty());
    bool haveTabularLayer =
        (haveCurrentLayer &&
         dynamic_cast<TabularModel *>(currentLayer->getModel()));

    emit canAddPane(haveMainModel);
    emit canDeleteCurrentPane(haveCurrentPane);
    emit canZoom(haveMainModel && haveCurrentPane);
    emit canScroll(haveMainModel && haveCurrentPane);
    emit canAddLayer(haveMainModel && haveCurrentPane);
    emit canImportMoreAudio(haveMainModel);
    emit canReplaceMainAudio(haveMainModel);
    emit canImportLayer(haveMainModel && haveCurrentPane);
    emit canExportAudio(haveMainModel);
    emit canChangeSessionTemplate(haveMainModel);
    emit canExportLayer(haveMainModel &&
                        (haveCurrentEditableLayer || haveCurrentColour3DPlot));
    emit canExportImage(haveMainModel && haveCurrentPane);
    emit canDeleteCurrentLayer(haveCurrentLayer);
    emit canRenameLayer(haveCurrentLayer);
    emit canEditLayer(haveCurrentEditableLayer);
    emit canEditLayerTabular(haveCurrentEditableLayer || haveTabularLayer);
    emit canMeasureLayer(haveCurrentLayer);
    emit canSelect(haveMainModel && haveCurrentPane);
    emit canPlay(haveMainModel && havePlayTarget);
    emit canFfwd(true);
    emit canRewind(true);
    emit canPaste(haveClipboardContents);
    emit canInsertInstant(haveCurrentPane);
    emit canInsertInstantsAtBoundaries(haveCurrentPane && haveSelection);
    emit canInsertItemAtSelection(haveCurrentPane && haveSelection && haveCurrentDurationLayer);
    emit canRenumberInstants(haveCurrentTimeInstantsLayer && haveSelection);
    emit canPlaySelection(haveMainModel && havePlayTarget && haveSelection);
    emit canClearSelection(haveSelection);
    emit canEditSelection(haveSelection && haveCurrentEditableLayer);
    emit canSave(m_sessionFile != "" && m_documentModified);
    emit canSaveAs(haveMainModel);
    emit canSelectPreviousPane(havePrevPane);
    emit canSelectNextPane(haveNextPane);
    emit canSelectPreviousLayer(havePrevLayer);
    emit canSelectNextLayer(haveNextLayer);
}

void
MainWindowBase::documentModified()
{
//    SVDEBUG << "MainWindowBase::documentModified" << endl;

    if (!m_documentModified) {
        //!!! this in subclass implementation?
	setWindowTitle(tr("%1 (modified)").arg(windowTitle()));
    }

    m_documentModified = true;
    updateMenuStates();
}

void
MainWindowBase::documentRestored()
{
//    SVDEBUG << "MainWindowBase::documentRestored" << endl;

    if (m_documentModified) {
        //!!! this in subclass implementation?
	QString wt(windowTitle());
	wt.replace(tr(" (modified)"), "");
	setWindowTitle(wt);
    }

    m_documentModified = false;
    updateMenuStates();
}

void
MainWindowBase::playLoopToggled()
{
    QAction *action = dynamic_cast<QAction *>(sender());
    
    if (action) {
	m_viewManager->setPlayLoopMode(action->isChecked());
    } else {
	m_viewManager->setPlayLoopMode(!m_viewManager->getPlayLoopMode());
    }
}

void
MainWindowBase::playSelectionToggled()
{
    QAction *action = dynamic_cast<QAction *>(sender());
    
    if (action) {
	m_viewManager->setPlaySelectionMode(action->isChecked());
    } else {
	m_viewManager->setPlaySelectionMode(!m_viewManager->getPlaySelectionMode());
    }
}

void
MainWindowBase::playSoloToggled()
{
    QAction *action = dynamic_cast<QAction *>(sender());
    
    if (action) {
	m_viewManager->setPlaySoloMode(action->isChecked());
    } else {
	m_viewManager->setPlaySoloMode(!m_viewManager->getPlaySoloMode());
    }

    if (m_viewManager->getPlaySoloMode()) {
        currentPaneChanged(m_paneStack->getCurrentPane());
    } else {
        m_viewManager->setPlaybackModel(0);
        if (m_playSource) {
            m_playSource->clearSoloModelSet();
        }
    }
}

void
MainWindowBase::currentPaneChanged(Pane *p)
{
    updateMenuStates();
    updateVisibleRangeDisplay(p);

    if (!p) return;

    if (!(m_viewManager &&
          m_playSource &&
          m_viewManager->getPlaySoloMode())) {
        if (m_viewManager) m_viewManager->setPlaybackModel(0);
        return;
    }

    Model *prevPlaybackModel = m_viewManager->getPlaybackModel();

    // What we want here is not the currently playing frame (unless we
    // are about to clear out the audio playback buffers -- which may
    // or may not be possible, depending on the audio driver).  What
    // we want is the frame that was last committed to the soundcard
    // buffers, as the audio driver will continue playing up to that
    // frame before switching to whichever one we decide we want to
    // switch to, regardless of our efforts.

    int frame = m_playSource->getCurrentBufferedFrame();

//    cerr << "currentPaneChanged: current frame (in ref model) = " << frame << endl;

    View::ModelSet soloModels = p->getModels();
    
    View::ModelSet sources;
    for (View::ModelSet::iterator mi = soloModels.begin();
         mi != soloModels.end(); ++mi) {
        // If a model in this pane is derived from something else,
        // then we want to play that model as well -- if the model
        // that's derived from it is not something that is itself
        // individually playable (e.g. a waveform)
        if (*mi &&
            !dynamic_cast<RangeSummarisableTimeValueModel *>(*mi) &&
            (*mi)->getSourceModel()) {
            sources.insert((*mi)->getSourceModel());
        }
    }
    for (View::ModelSet::iterator mi = sources.begin();
         mi != sources.end(); ++mi) {
        soloModels.insert(*mi);
    }

    //!!! Need an "atomic" way of telling the play source that the
    //playback model has changed, and changing it on ViewManager --
    //the play source should be making the setPlaybackModel call to
    //ViewManager

    for (View::ModelSet::iterator mi = soloModels.begin();
         mi != soloModels.end(); ++mi) {
        if (dynamic_cast<RangeSummarisableTimeValueModel *>(*mi)) {
            m_viewManager->setPlaybackModel(*mi);
        }
    }
    
    RangeSummarisableTimeValueModel *a = 
        dynamic_cast<RangeSummarisableTimeValueModel *>(prevPlaybackModel);
    RangeSummarisableTimeValueModel *b = 
        dynamic_cast<RangeSummarisableTimeValueModel *>(m_viewManager->
                                                        getPlaybackModel());

    m_playSource->setSoloModelSet(soloModels);

    if (a && b && (a != b)) {
        if (m_playSource->isPlaying()) m_playSource->play(frame);
    }
}

void
MainWindowBase::currentLayerChanged(Pane *p, Layer *)
{
    updateMenuStates();
    updateVisibleRangeDisplay(p);
}

void
MainWindowBase::selectAll()
{
    if (!getMainModel()) return;
    m_viewManager->setSelection(Selection(getMainModel()->getStartFrame(),
					  getMainModel()->getEndFrame()));
}

void
MainWindowBase::selectToStart()
{
    if (!getMainModel()) return;
    m_viewManager->setSelection(Selection(getMainModel()->getStartFrame(),
					  m_viewManager->getGlobalCentreFrame()));
}

void
MainWindowBase::selectToEnd()
{
    if (!getMainModel()) return;
    m_viewManager->setSelection(Selection(m_viewManager->getGlobalCentreFrame(),
					  getMainModel()->getEndFrame()));
}

void
MainWindowBase::selectVisible()
{
    Model *model = getMainModel();
    if (!model) return;

    Pane *currentPane = m_paneStack->getCurrentPane();
    if (!currentPane) return;

    int startFrame, endFrame;

    if (currentPane->getStartFrame() < 0) startFrame = 0;
    else startFrame = currentPane->getStartFrame();

    if (currentPane->getEndFrame() > model->getEndFrame()) endFrame = model->getEndFrame();
    else endFrame = currentPane->getEndFrame();

    m_viewManager->setSelection(Selection(startFrame, endFrame));
}

void
MainWindowBase::clearSelection()
{
    m_viewManager->clearSelections();
}

void
MainWindowBase::cut()
{
    Pane *currentPane = m_paneStack->getCurrentPane();
    if (!currentPane) return;

    Layer *layer = currentPane->getSelectedLayer();
    if (!layer) return;

    Clipboard &clipboard = m_viewManager->getClipboard();
    clipboard.clear();

    MultiSelection::SelectionList selections = m_viewManager->getSelections();

    CommandHistory::getInstance()->startCompoundOperation(tr("Cut"), true);

    for (MultiSelection::SelectionList::iterator i = selections.begin();
         i != selections.end(); ++i) {
        layer->copy(currentPane, *i, clipboard);
        layer->deleteSelection(*i);
    }

    CommandHistory::getInstance()->endCompoundOperation();
}

void
MainWindowBase::copy()
{
    Pane *currentPane = m_paneStack->getCurrentPane();
    if (!currentPane) return;

    Layer *layer = currentPane->getSelectedLayer();
    if (!layer) return;

    Clipboard &clipboard = m_viewManager->getClipboard();
    clipboard.clear();

    MultiSelection::SelectionList selections = m_viewManager->getSelections();

    for (MultiSelection::SelectionList::iterator i = selections.begin();
         i != selections.end(); ++i) {
        layer->copy(currentPane, *i, clipboard);
    }
}

void
MainWindowBase::paste()
{
    pasteRelative(0);
}

void
MainWindowBase::pasteAtPlaybackPosition()
{
    int pos = getFrame();
    Clipboard &clipboard = m_viewManager->getClipboard();
    if (!clipboard.empty()) {
        int firstEventFrame = clipboard.getPoints()[0].getFrame();
        int offset = 0;
        if (firstEventFrame < 0) {
<<<<<<< HEAD
            offset = pos - firstEventFrame;
        } else if (firstEventFrame < pos) {
            offset = pos - firstEventFrame;
=======
            offset = (long)pos - firstEventFrame;
        } else if ((unsigned long)firstEventFrame < pos) {
            offset = pos - (unsigned long)firstEventFrame;
>>>>>>> 39546c28
        } else {
            offset = -(firstEventFrame - pos);
        }
        pasteRelative(offset);
    }
}

void
MainWindowBase::pasteRelative(int offset)
{
    Pane *currentPane = m_paneStack->getCurrentPane();
    if (!currentPane) return;

    Layer *layer = currentPane->getSelectedLayer();

    Clipboard &clipboard = m_viewManager->getClipboard();

    bool inCompound = false;

    if (!layer || !layer->isLayerEditable()) {
        
        CommandHistory::getInstance()->startCompoundOperation
            (tr("Paste"), true);

        // no suitable current layer: create one of the most
        // appropriate sort
        LayerFactory::LayerType type =
            LayerFactory::getInstance()->getLayerTypeForClipboardContents(clipboard);
        layer = m_document->createEmptyLayer(type);

        if (!layer) {
            CommandHistory::getInstance()->endCompoundOperation();
            return;
        }

        m_document->addLayerToView(currentPane, layer);
        m_paneStack->setCurrentLayer(currentPane, layer);

        inCompound = true;
    }

    layer->paste(currentPane, clipboard, offset, true);

    if (inCompound) CommandHistory::getInstance()->endCompoundOperation();
}

void
MainWindowBase::deleteSelected()
{
    if (m_paneStack->getCurrentPane() &&
	m_paneStack->getCurrentPane()->getSelectedLayer()) {
        
        Layer *layer = m_paneStack->getCurrentPane()->getSelectedLayer();

        if (m_viewManager && 
            (m_viewManager->getToolMode() == ViewManager::MeasureMode)) {

            layer->deleteCurrentMeasureRect();

        } else {

            MultiSelection::SelectionList selections =
                m_viewManager->getSelections();
            
            for (MultiSelection::SelectionList::iterator i = selections.begin();
                 i != selections.end(); ++i) {
                layer->deleteSelection(*i);
            }
	}
    }
}

// FrameTimer method

int
MainWindowBase::getFrame() const
{
    if (m_playSource && m_playSource->isPlaying()) {
        return m_playSource->getCurrentPlayingFrame();
    } else {
        return m_viewManager->getPlaybackFrame();
    }
}    

void
MainWindowBase::insertInstant()
{
    insertInstantAt(getFrame());
}

void
MainWindowBase::insertInstantsAtBoundaries()
{
    MultiSelection::SelectionList selections = m_viewManager->getSelections();
    for (MultiSelection::SelectionList::iterator i = selections.begin();
         i != selections.end(); ++i) {
        int start = i->getStartFrame();
        int end = i->getEndFrame();
        if (start != end) {
            insertInstantAt(start);
            insertInstantAt(end);
        }
    }
}

void
MainWindowBase::insertInstantAt(int frame)
{
    Pane *pane = m_paneStack->getCurrentPane();
    if (!pane) {
        return;
    }

    frame = pane->alignFromReference(frame);

    Layer *layer = dynamic_cast<TimeInstantLayer *>
        (pane->getSelectedLayer());

    if (!layer) {
        for (int i = pane->getLayerCount(); i > 0; --i) {
            layer = dynamic_cast<TimeInstantLayer *>(pane->getLayer(i - 1));
            if (layer) break;
        }

        if (!layer) {
            CommandHistory::getInstance()->startCompoundOperation
                (tr("Add Point"), true);
            layer = m_document->createEmptyLayer(LayerFactory::TimeInstants);
            if (layer) {
                m_document->addLayerToView(pane, layer);
                m_paneStack->setCurrentLayer(pane, layer);
            }
            CommandHistory::getInstance()->endCompoundOperation();
        }
    }

    if (layer) {
    
        Model *model = layer->getModel();
        SparseOneDimensionalModel *sodm = dynamic_cast<SparseOneDimensionalModel *>
            (model);

        if (sodm) {
            SparseOneDimensionalModel::Point point(frame, "");

            SparseOneDimensionalModel::Point prevPoint(0);
            bool havePrevPoint = false;

            SparseOneDimensionalModel::EditCommand *command =
                new SparseOneDimensionalModel::EditCommand(sodm, tr("Add Point"));

            if (m_labeller->requiresPrevPoint()) {

                SparseOneDimensionalModel::PointList prevPoints =
                    sodm->getPreviousPoints(frame);

                if (!prevPoints.empty()) {
                    prevPoint = *prevPoints.begin();
                    havePrevPoint = true;
                }
            }

            if (m_labeller) {

                m_labeller->setSampleRate(sodm->getSampleRate());

                if (m_labeller->actingOnPrevPoint() && havePrevPoint) {
                    command->deletePoint(prevPoint);
                }

                m_labeller->label<SparseOneDimensionalModel::Point>
                    (point, havePrevPoint ? &prevPoint : 0);

                if (m_labeller->actingOnPrevPoint() && havePrevPoint) {
                    command->addPoint(prevPoint);
                }
            }
            
            command->addPoint(point);

            command->setName(tr("Add Point at %1 s")
                             .arg(RealTime::frame2RealTime
                                  (frame,
                                   sodm->getSampleRate())
                                  .toText(false).c_str()));

            Command *c = command->finish();
            if (c) CommandHistory::getInstance()->addCommand(c, false);
        }
    }
}

void
MainWindowBase::insertItemAtSelection()
{
    MultiSelection::SelectionList selections = m_viewManager->getSelections();
    for (MultiSelection::SelectionList::iterator i = selections.begin();
         i != selections.end(); ++i) {
        int start = i->getStartFrame();
        int end = i->getEndFrame();
        if (start < end) {
            insertItemAt(start, end - start);
        }
    }
}

void
MainWindowBase::insertItemAt(int frame, int duration)
{
    Pane *pane = m_paneStack->getCurrentPane();
    if (!pane) {
        return;
    }

    // ugh!

    int alignedStart = pane->alignFromReference(frame);
    int alignedEnd = pane->alignFromReference(frame + duration);
    if (alignedStart >= alignedEnd) return;
    int alignedDuration = alignedEnd - alignedStart;

    Command *c = 0;

    QString name = tr("Add Item at %1 s")
        .arg(RealTime::frame2RealTime
             (alignedStart,
              getMainModel()->getSampleRate())
             .toText(false).c_str());

    Layer *layer = pane->getSelectedLayer();
    if (!layer) return;

    RegionModel *rm = dynamic_cast<RegionModel *>(layer->getModel());
    if (rm) {
        RegionModel::Point point(alignedStart,
                                 rm->getValueMaximum() + 1,
                                 alignedDuration,
                                 "");
        RegionModel::EditCommand *command =
            new RegionModel::EditCommand(rm, tr("Add Point"));
        command->addPoint(point);
        command->setName(name);
        c = command->finish();
    }

    if (c) {
        CommandHistory::getInstance()->addCommand(c, false);
        return;
    }

    NoteModel *nm = dynamic_cast<NoteModel *>(layer->getModel());
    if (nm) {
        NoteModel::Point point(alignedStart,
                               rm->getValueMinimum(),
                               alignedDuration,
                               1.f,
                               "");
        NoteModel::EditCommand *command =
            new NoteModel::EditCommand(nm, tr("Add Point"));
        command->addPoint(point);
        command->setName(name);
        c = command->finish();
    }

    if (c) {
        CommandHistory::getInstance()->addCommand(c, false);
        return;
    }

    FlexiNoteModel *fnm = dynamic_cast<FlexiNoteModel *>(layer->getModel());
    if (fnm) {
        FlexiNoteModel::Point point(alignedStart,
                               rm->getValueMinimum(),
                               alignedDuration,
                               1.f,
                               "");
        FlexiNoteModel::EditCommand *command =
            new FlexiNoteModel::EditCommand(fnm, tr("Add Point"));
        command->addPoint(point);
        command->setName(name);
        c = command->finish();
    }

    if (c) {
        CommandHistory::getInstance()->addCommand(c, false);
        return;
    }
}

void
MainWindowBase::renumberInstants()
{
    Pane *pane = m_paneStack->getCurrentPane();
    if (!pane) return;

    Layer *layer = dynamic_cast<TimeInstantLayer *>(pane->getSelectedLayer());
    if (!layer) return;

    MultiSelection ms(m_viewManager->getSelection());
    
    Model *model = layer->getModel();
    SparseOneDimensionalModel *sodm = dynamic_cast<SparseOneDimensionalModel *>
        (model);
    if (!sodm) return;

    if (!m_labeller) return;

    Labeller labeller(*m_labeller);
    labeller.setSampleRate(sodm->getSampleRate());

    // This uses a command

    labeller.labelAll<SparseOneDimensionalModel::Point>(*sodm, &ms);
}

MainWindowBase::FileOpenStatus
MainWindowBase::open(QString fileOrUrl, AudioFileOpenMode mode)
{
    ProgressDialog dialog(tr("Opening file or URL..."), true, 2000, this);
    connect(&dialog, SIGNAL(showing()), this, SIGNAL(hideSplash()));
    return open(FileSource(fileOrUrl, &dialog), mode);
}

MainWindowBase::FileOpenStatus
MainWindowBase::open(FileSource source, AudioFileOpenMode mode)
{
    FileOpenStatus status;

    if (!source.isAvailable()) return FileOpenFailed;
    source.waitForData();

    bool canImportLayer = (getMainModel() != 0 &&
                           m_paneStack != 0 &&
                           m_paneStack->getCurrentPane() != 0);

    bool rdf = (source.getExtension().toLower() == "rdf" ||
                source.getExtension().toLower() == "n3" ||
                source.getExtension().toLower() == "ttl");

    bool audio = AudioFileReaderFactory::getKnownExtensions().contains
        (source.getExtension().toLower());

    bool rdfSession = false;
    if (rdf) {
        RDFImporter::RDFDocumentType rdfType = 
            RDFImporter::identifyDocumentType
            (QUrl::fromLocalFile(source.getLocalFilename()).toString());
//        cerr << "RDF type: " << (int)rdfType << endl;
        if (rdfType == RDFImporter::AudioRefAndAnnotations ||
            rdfType == RDFImporter::AudioRef) {
            rdfSession = true;
        } else if (rdfType == RDFImporter::NotRDF) {
            rdf = false;
        }
    }

    if (rdf) {
        if (rdfSession) {
            bool cancel = false;
            if (!canImportLayer || shouldCreateNewSessionForRDFAudio(&cancel)) {
                return openSession(source);
            } else if (cancel) {
                return FileOpenCancelled;
            } else {
                return openLayer(source);
            }
        } else {
            if ((status = openSession(source)) != FileOpenFailed) {
                return status;
            } else if (!canImportLayer) {
                return FileOpenWrongMode;
            } else if ((status = openLayer(source)) != FileOpenFailed) {
                return status;
            } else {
                return FileOpenFailed;
            }
        }
    }

    if (audio && (status = openAudio(source, mode)) != FileOpenFailed) {
        return status;
    } else if ((status = openSession(source)) != FileOpenFailed) {
	return status;
    } else if ((status = openPlaylist(source, mode)) != FileOpenFailed) {
        return status;
    } else if (!canImportLayer) {
        return FileOpenWrongMode;
    } else if ((status = openImage(source)) != FileOpenFailed) {
        return status;
    } else if ((status = openLayer(source)) != FileOpenFailed) {
        return status;
    } else {
	return FileOpenFailed;
    }
}

MainWindowBase::FileOpenStatus
MainWindowBase::openAudio(FileSource source, AudioFileOpenMode mode,
                          QString templateName)
{
//    SVDEBUG << "MainWindowBase::openAudio(" << source.getLocation() << ")" << endl;

    if (templateName == "") {
        templateName = getDefaultSessionTemplate();
    }

    cerr << "template is: \"" << templateName << "\"" << endl;

    if (!source.isAvailable()) return FileOpenFailed;
    source.waitForData();

    m_openingAudioFile = true;

    int rate = 0;

    if (Preferences::getInstance()->getFixedSampleRate() != 0) {
        rate = Preferences::getInstance()->getFixedSampleRate();
    } else if (Preferences::getInstance()->getResampleOnLoad()) {
        rate = m_playSource->getSourceSampleRate();
    }

    WaveFileModel *newModel = new WaveFileModel(source, rate);

    if (!newModel->isOK()) {
	delete newModel;
        m_openingAudioFile = false;
	return FileOpenFailed;
    }

//    cerr << "mode = " << mode << endl;

    if (mode == AskUser) {
        if (getMainModel()) {

            QSettings settings;
            settings.beginGroup("MainWindow");
            int lastMode = settings.value("lastaudioopenmode", 0).toBool();
            settings.endGroup();
            int imode = 0;
            
            QStringList items;
            items << tr("Close the current session and start a new one")
                  << tr("Replace the main audio file in this session")
                  << tr("Add the audio file to this session");

            bool ok = false;
            QString item = ListInputDialog::getItem
                (this, tr("Select target for import"),
                 tr("<b>Select a target for import</b><p>You already have an audio file loaded.<br>What would you like to do with the new audio file?"),
                 items, lastMode, &ok);
            
            if (!ok || item.isEmpty()) {
                delete newModel;
                m_openingAudioFile = false;
                return FileOpenCancelled;
            }
            
            for (int i = 0; i < items.size(); ++i) {
                if (item == items[i]) imode = i;
            }

            settings.beginGroup("MainWindow");
            settings.setValue("lastaudioopenmode", imode);
            settings.endGroup();

            mode = (AudioFileOpenMode)imode;

        } else {
            // no main model: make a new session
            mode = ReplaceSession;
        }
    }

    if (mode == ReplaceCurrentPane) {

        Pane *pane = m_paneStack->getCurrentPane();
        if (pane) {
            if (getMainModel()) {
                View::ModelSet models(pane->getModels());
                if (models.find(getMainModel()) != models.end()) {
                    // Current pane contains main model: replace that
                    mode = ReplaceMainModel;
                }
                // Otherwise the current pane has a non-default model,
                // which we will deal with later
            } else {
                // We have no main model, so start a new session with
                // optional template
                mode = ReplaceSession;
            }
        } else {
            // We seem to have no current pane!  Oh well
            mode = CreateAdditionalModel;
        }
    }

    if (mode == CreateAdditionalModel && !getMainModel()) {
        mode = ReplaceSession;
    }

    bool loadedTemplate = false;

    if (mode == ReplaceSession) {

        if (!checkSaveModified()) return FileOpenCancelled;

        cerr << "SV looking for template " << templateName << endl;
        if (templateName != "") {
            FileOpenStatus tplStatus = openSessionTemplate(templateName);
            if (tplStatus == FileOpenCancelled) {
                cerr << "Template load cancelled" << endl;
                return FileOpenCancelled;
            }
            if (tplStatus != FileOpenFailed) {
                cerr << "Template load succeeded" << endl;
                loadedTemplate = true;
            }
        }

        if (!loadedTemplate) {
            closeSession();
            createDocument();
        }

        mode = ReplaceMainModel;
    }

    emit activity(tr("Import audio file \"%1\"").arg(source.getLocation()));

    if (mode == ReplaceMainModel) {

        Model *prevMain = getMainModel();
        if (prevMain) {
            m_playSource->removeModel(prevMain);
            PlayParameterRepository::getInstance()->removePlayable(prevMain);
        }
        PlayParameterRepository::getInstance()->addPlayable(newModel);

        SVDEBUG << "SV about to call setMainModel(" << newModel << "): prevMain is " << prevMain << endl;

	m_document->setMainModel(newModel);

	setupMenus();

	if (loadedTemplate || (m_sessionFile == "")) {
            //!!! shouldn't be dealing directly with title from here -- call a method
	    setWindowTitle(tr("%1: %2")
                           .arg(QApplication::applicationName())
                           .arg(source.getLocation()));
	    CommandHistory::getInstance()->clear();
	    CommandHistory::getInstance()->documentSaved();
	    m_documentModified = false;
	} else {
	    setWindowTitle(tr("%1: %2 [%3]")
                           .arg(QApplication::applicationName())
			   .arg(QFileInfo(m_sessionFile).fileName())
			   .arg(source.getLocation()));
	    if (m_documentModified) {
		m_documentModified = false;
		documentModified(); // so as to restore "(modified)" window title
	    }
	}

        if (!source.isRemote()) m_audioFile = source.getLocalFilename();

    } else if (mode == CreateAdditionalModel) {

	CommandHistory::getInstance()->startCompoundOperation
	    (tr("Import \"%1\"").arg(source.getBasename()), true);

	m_document->addImportedModel(newModel);

	AddPaneCommand *command = new AddPaneCommand(this);
	CommandHistory::getInstance()->addCommand(command);

	Pane *pane = command->getPane();

        if (m_timeRulerLayer) {
            m_document->addLayerToView(pane, m_timeRulerLayer);
        }

	Layer *newLayer = m_document->createImportedLayer(newModel);

	if (newLayer) {
	    m_document->addLayerToView(pane, newLayer);
	}
	
	CommandHistory::getInstance()->endCompoundOperation();

    } else if (mode == ReplaceCurrentPane) {

        // We know there is a current pane, otherwise we would have
        // reset the mode to CreateAdditionalModel above; and we know
        // the current pane does not contain the main model, otherwise
        // we would have reset it to ReplaceMainModel.  But we don't
        // know whether the pane contains a waveform model at all.
        
        Pane *pane = m_paneStack->getCurrentPane();
        Layer *replace = 0;

        for (int i = 0; i < pane->getLayerCount(); ++i) {
            Layer *layer = pane->getLayer(i);
            if (dynamic_cast<WaveformLayer *>(layer)) {
                replace = layer;
                break;
            }
        }

	CommandHistory::getInstance()->startCompoundOperation
	    (tr("Import \"%1\"").arg(source.getBasename()), true);

	m_document->addImportedModel(newModel);

        if (replace) {
            m_document->removeLayerFromView(pane, replace);
        }

	Layer *newLayer = m_document->createImportedLayer(newModel);

	if (newLayer) {
	    m_document->addLayerToView(pane, newLayer);
	}
	
	CommandHistory::getInstance()->endCompoundOperation();
    }

    updateMenuStates();
    m_recentFiles.addFile(source.getLocation());
    if (!source.isRemote()) {
        // for file dialog
        registerLastOpenedFilePath(FileFinder::AudioFile,
                                   source.getLocalFilename());
    }
    m_openingAudioFile = false;

    currentPaneChanged(m_paneStack->getCurrentPane());

    emit audioFileLoaded();

    return FileOpenSucceeded;
}

MainWindowBase::FileOpenStatus
MainWindowBase::openPlaylist(FileSource source, AudioFileOpenMode mode)
{
    SVDEBUG << "MainWindowBase::openPlaylist(" << source.getLocation() << ")" << endl;

    std::set<QString> extensions;
    PlaylistFileReader::getSupportedExtensions(extensions);
    QString extension = source.getExtension().toLower();
    if (extensions.find(extension) == extensions.end()) return FileOpenFailed;

    if (!source.isAvailable()) return FileOpenFailed;
    source.waitForData();

    PlaylistFileReader reader(source.getLocalFilename());
    if (!reader.isOK()) return FileOpenFailed;

    PlaylistFileReader::Playlist playlist = reader.load();

    bool someSuccess = false;

    for (PlaylistFileReader::Playlist::const_iterator i = playlist.begin();
         i != playlist.end(); ++i) {

        ProgressDialog dialog(tr("Opening playlist..."), true, 2000, this);
        connect(&dialog, SIGNAL(showing()), this, SIGNAL(hideSplash()));
        FileOpenStatus status = openAudio(FileSource(*i, &dialog), mode);

        if (status == FileOpenCancelled) {
            return FileOpenCancelled;
        }

        if (status == FileOpenSucceeded) {
            someSuccess = true;
            mode = CreateAdditionalModel;
        }
    }

    if (someSuccess) return FileOpenSucceeded;
    else return FileOpenFailed;
}

MainWindowBase::FileOpenStatus
MainWindowBase::openLayer(FileSource source)
{
    SVDEBUG << "MainWindowBase::openLayer(" << source.getLocation() << ")" << endl;

    Pane *pane = m_paneStack->getCurrentPane();
    
    if (!pane) {
	// shouldn't happen, as the menu action should have been disabled
	cerr << "WARNING: MainWindowBase::openLayer: no current pane" << endl;
	return FileOpenWrongMode;
    }

    if (!getMainModel()) {
	// shouldn't happen, as the menu action should have been disabled
	cerr << "WARNING: MainWindowBase::openLayer: No main model -- hence no default sample rate available" << endl;
	return FileOpenWrongMode;
    }

    if (!source.isAvailable()) return FileOpenFailed;
    source.waitForData();

    QString path = source.getLocalFilename();

    RDFImporter::RDFDocumentType rdfType = 
        RDFImporter::identifyDocumentType(QUrl::fromLocalFile(path).toString());

//    cerr << "RDF type:  (in layer) " << (int) rdfType << endl;

    if (rdfType != RDFImporter::NotRDF) {

        return openLayersFromRDF(source);

    } else if (source.getExtension().toLower() == "svl" ||
               (source.getExtension().toLower() == "xml" &&
                (SVFileReader::identifyXmlFile(source.getLocalFilename())
                 == SVFileReader::SVLayerFile))) {

        PaneCallback callback(this);
        QFile file(path);
        
        if (!file.open(QIODevice::ReadOnly | QIODevice::Text)) {
            cerr << "ERROR: MainWindowBase::openLayer("
                      << source.getLocation()
                      << "): Failed to open file for reading" << endl;
            return FileOpenFailed;
        }
        
        SVFileReader reader(m_document, callback, source.getLocation());
        connect
            (&reader, SIGNAL(modelRegenerationFailed(QString, QString, QString)),
             this, SLOT(modelRegenerationFailed(QString, QString, QString)));
        connect
            (&reader, SIGNAL(modelRegenerationWarning(QString, QString, QString)),
             this, SLOT(modelRegenerationWarning(QString, QString, QString)));
        reader.setCurrentPane(pane);
        
        QXmlInputSource inputSource(&file);
        reader.parse(inputSource);
        
        if (!reader.isOK()) {
            cerr << "ERROR: MainWindowBase::openLayer("
                      << source.getLocation()
                      << "): Failed to read XML file: "
                      << reader.getErrorString() << endl;
            return FileOpenFailed;
        }

        emit activity(tr("Import layer XML file \"%1\"").arg(source.getLocation()));

        m_recentFiles.addFile(source.getLocation());

        if (!source.isRemote()) {
            registerLastOpenedFilePath(FileFinder::LayerFile, path); // for file dialog
        }

        return FileOpenSucceeded;

    } else {
        
        try {

            MIDIFileImportDialog midiDlg(this);

            Model *model = DataFileReaderFactory::loadNonCSV
                (path, &midiDlg, getMainModel()->getSampleRate());
        
            if (!model) {
                CSVFormat format(path);
                format.setSampleRate(getMainModel()->getSampleRate());
                CSVFormatDialog *dialog = new CSVFormatDialog(this, format);
                if (dialog->exec() == QDialog::Accepted) {
                    model = DataFileReaderFactory::loadCSV
                        (path, dialog->getFormat(),
                         getMainModel()->getSampleRate());
                }
            }

            if (model) {

                SVDEBUG << "MainWindowBase::openLayer: Have model" << endl;

                emit activity(tr("Import MIDI file \"%1\"").arg(source.getLocation()));

                Layer *newLayer = m_document->createImportedLayer(model);

                if (newLayer) {

                    m_document->addLayerToView(pane, newLayer);
                    m_paneStack->setCurrentLayer(pane, newLayer);

                    m_recentFiles.addFile(source.getLocation());
                    
                    if (!source.isRemote()) {
                        registerLastOpenedFilePath
                            (FileFinder::LayerFile,
                             path); // for file dialog
                    }

                    return FileOpenSucceeded;
                }
            }
        } catch (DataFileReaderFactory::Exception e) {
            if (e == DataFileReaderFactory::ImportCancelled) {
                return FileOpenCancelled;
            }
        }
    }
    
    return FileOpenFailed;
}

MainWindowBase::FileOpenStatus
MainWindowBase::openImage(FileSource source)
{
    SVDEBUG << "MainWindowBase::openImage(" << source.getLocation() << ")" << endl;

    Pane *pane = m_paneStack->getCurrentPane();
    
    if (!pane) {
	// shouldn't happen, as the menu action should have been disabled
	cerr << "WARNING: MainWindowBase::openImage: no current pane" << endl;
	return FileOpenWrongMode;
    }

    if (!m_document->getMainModel()) {
        return FileOpenWrongMode;
    }

    bool newLayer = false;

    ImageLayer *il = dynamic_cast<ImageLayer *>(pane->getSelectedLayer());
    if (!il) {
        for (int i = pane->getLayerCount()-1; i >= 0; --i) {
            il = dynamic_cast<ImageLayer *>(pane->getLayer(i));
            if (il) break;
        }
    }
    if (!il) {
        il = dynamic_cast<ImageLayer *>
            (m_document->createEmptyLayer(LayerFactory::Image));
        if (!il) return FileOpenFailed;
        newLayer = true;
    }

    // We don't put the image file in Recent Files

    cerr << "openImage: trying location \"" << source.getLocation() << "\" in image layer" << endl;

    if (!il->addImage(m_viewManager->getGlobalCentreFrame(), source.getLocation())) {
        if (newLayer) {
            m_document->deleteLayer(il); // also releases its model
        }
        return FileOpenFailed;
    } else {
        if (newLayer) {
            m_document->addLayerToView(pane, il);
        }
        m_paneStack->setCurrentLayer(pane, il);
    }

    return FileOpenSucceeded;
}

MainWindowBase::FileOpenStatus
MainWindowBase::openSessionFile(QString fileOrUrl)
{
    ProgressDialog dialog(tr("Opening session..."), true, 2000, this);
    connect(&dialog, SIGNAL(showing()), this, SIGNAL(hideSplash()));
    return openSession(FileSource(fileOrUrl, &dialog));
}

MainWindowBase::FileOpenStatus
MainWindowBase::openSession(FileSource source)
{
    SVDEBUG << "MainWindowBase::openSession(" << source.getLocation() << ")" << endl;

    if (!source.isAvailable()) return FileOpenFailed;
    source.waitForData();

    QString sessionExt = 
        InteractiveFileFinder::getInstance()->getApplicationSessionExtension();

    if (source.getExtension().toLower() != sessionExt) {

        RDFImporter::RDFDocumentType rdfType = 
            RDFImporter::identifyDocumentType
            (QUrl::fromLocalFile(source.getLocalFilename()).toString());

//        cerr << "RDF type: " << (int)rdfType << endl;

        if (rdfType == RDFImporter::AudioRefAndAnnotations ||
            rdfType == RDFImporter::AudioRef) {
            return openSessionFromRDF(source);
        } else if (rdfType != RDFImporter::NotRDF) {
            return FileOpenFailed;
        }

        if (source.getExtension().toLower() == "xml") {
            if (SVFileReader::identifyXmlFile(source.getLocalFilename()) ==
                SVFileReader::SVSessionFile) {
                cerr << "This XML file looks like a session file, attempting to open it as a session" << endl;
            } else {
                return FileOpenFailed;
            }
        } else {
            return FileOpenFailed;
        }
    }

    QXmlInputSource *inputSource = 0;
    BZipFileDevice *bzFile = 0;
    QFile *rawFile = 0;

    if (source.getExtension().toLower() == sessionExt) {
        bzFile = new BZipFileDevice(source.getLocalFilename());
        if (!bzFile->open(QIODevice::ReadOnly)) {
            delete bzFile;
            return FileOpenFailed;
        }
        inputSource = new QXmlInputSource(bzFile);
    } else {
        rawFile = new QFile(source.getLocalFilename());
        inputSource = new QXmlInputSource(rawFile);
    }

    if (!checkSaveModified()) {
        if (bzFile) bzFile->close();
        delete inputSource;
        delete bzFile;
        delete rawFile;
        return FileOpenCancelled;
    }

    QString error;
    closeSession();
    createDocument();

    PaneCallback callback(this);
    m_viewManager->clearSelections();

    SVFileReader reader(m_document, callback, source.getLocation());
    connect
        (&reader, SIGNAL(modelRegenerationFailed(QString, QString, QString)),
         this, SLOT(modelRegenerationFailed(QString, QString, QString)));
    connect
        (&reader, SIGNAL(modelRegenerationWarning(QString, QString, QString)),
         this, SLOT(modelRegenerationWarning(QString, QString, QString)));

    reader.parse(*inputSource);
    
    if (!reader.isOK()) {
        error = tr("SV XML file read error:\n%1").arg(reader.getErrorString());
    }
    
    if (bzFile) bzFile->close();

    delete inputSource;
    delete bzFile;
    delete rawFile;

    bool ok = (error == "");

    if (ok) {

        emit activity(tr("Import session file \"%1\"").arg(source.getLocation()));

	setWindowTitle(tr("%1: %2")
                       .arg(QApplication::applicationName())
		       .arg(source.getLocation()));

	if (!source.isRemote()) m_sessionFile = source.getLocalFilename();

	setupMenus();

	CommandHistory::getInstance()->clear();
	CommandHistory::getInstance()->documentSaved();
	m_documentModified = false;
	updateMenuStates();

        m_recentFiles.addFile(source.getLocation());

        if (!source.isRemote()) {
            // for file dialog
            registerLastOpenedFilePath(FileFinder::SessionFile,
                                       source.getLocalFilename());
        }

        emit sessionLoaded();

    } else {
	setWindowTitle(QApplication::applicationName());
    }

    return ok ? FileOpenSucceeded : FileOpenFailed;
}

MainWindowBase::FileOpenStatus
MainWindowBase::openSessionTemplate(QString templateName)
{
    // Template in the user's template directory takes
    // priority over a bundled one; we don't unbundle, but
    // open directly from the bundled file (where applicable)
    ResourceFinder rf;
    QString tfile = rf.getResourcePath("templates", templateName + ".svt");
    if (tfile != "") {
        cerr << "SV loading template file " << tfile << endl;
        return openSessionTemplate(FileSource("file:" + tfile));
    } else {
        return FileOpenFailed;
    }
}

MainWindowBase::FileOpenStatus
MainWindowBase::openSessionTemplate(FileSource source)
{
    cerr << "MainWindowBase::openSessionTemplate(" << source.getLocation() << ")" << endl;

    if (!source.isAvailable()) return FileOpenFailed;
    source.waitForData();

    QXmlInputSource *inputSource = 0;
    QFile *file = 0;

    file = new QFile(source.getLocalFilename());
    inputSource = new QXmlInputSource(file);

    if (!checkSaveModified()) {
        delete inputSource;
        delete file;
        return FileOpenCancelled;
    }

    QString error;
    closeSession();
    createDocument();

    PaneCallback callback(this);
    m_viewManager->clearSelections();

    SVFileReader reader(m_document, callback, source.getLocation());
    connect
        (&reader, SIGNAL(modelRegenerationFailed(QString, QString, QString)),
         this, SLOT(modelRegenerationFailed(QString, QString, QString)));
    connect
        (&reader, SIGNAL(modelRegenerationWarning(QString, QString, QString)),
         this, SLOT(modelRegenerationWarning(QString, QString, QString)));

    reader.parse(*inputSource);
    
    if (!reader.isOK()) {
        error = tr("SV XML file read error:\n%1").arg(reader.getErrorString());
    }
    
    delete inputSource;
    delete file;

    bool ok = (error == "");

    setWindowTitle(QApplication::applicationName());

    if (ok) {

        emit activity(tr("Open session template \"%1\"").arg(source.getLocation()));

	setupMenus();

	CommandHistory::getInstance()->clear();
	CommandHistory::getInstance()->documentSaved();
	m_documentModified = false;
	updateMenuStates();

        emit sessionLoaded();
    }

    return ok ? FileOpenSucceeded : FileOpenFailed;
}

MainWindowBase::FileOpenStatus
MainWindowBase::openSessionFromRDF(FileSource source)
{
    SVDEBUG << "MainWindowBase::openSessionFromRDF(" << source.getLocation() << ")" << endl;

    if (!source.isAvailable()) return FileOpenFailed;
    source.waitForData();

    if (!checkSaveModified()) {
        return FileOpenCancelled;
    }
    
    closeSession();
    createDocument();

    FileOpenStatus status = openLayersFromRDF(source);

    setupMenus();
    
    setWindowTitle(tr("%1: %2")
                   .arg(QApplication::applicationName())
                   .arg(source.getLocation()));
    CommandHistory::getInstance()->clear();
    CommandHistory::getInstance()->documentSaved();
    m_documentModified = false;

    emit sessionLoaded();

    return status;
}

MainWindowBase::FileOpenStatus
MainWindowBase::openLayersFromRDF(FileSource source)
{
    int rate = 0;

    SVDEBUG << "MainWindowBase::openLayersFromRDF" << endl;

    ProgressDialog dialog(tr("Importing from RDF..."), true, 2000, this);
    connect(&dialog, SIGNAL(showing()), this, SIGNAL(hideSplash()));

    if (getMainModel()) {
        rate = getMainModel()->getSampleRate();
    } else if (Preferences::getInstance()->getResampleOnLoad()) {
        rate = m_playSource->getSourceSampleRate();
    }

    RDFImporter importer
        (QUrl::fromLocalFile(source.getLocalFilename()).toString(), rate);

    if (!importer.isOK()) {
        if (importer.getErrorString() != "") {
            QMessageBox::critical
                (this, tr("Failed to import RDF"),
                 tr("<b>Failed to import RDF</b><p>Importing data from RDF document at \"%1\" failed: %2</p>")
                 .arg(source.getLocation()).arg(importer.getErrorString()));
        }
        return FileOpenFailed;
    }

    std::vector<Model *> models = importer.getDataModels(&dialog);

    dialog.setMessage(tr("Importing from RDF..."));

    if (models.empty()) {
        QMessageBox::critical
            (this, tr("Failed to import RDF"),
             tr("<b>Failed to import RDF</b><p>No suitable data models found for import from RDF document at \"%1\"</p>").arg(source.getLocation()));
        return FileOpenFailed;
    }

    emit activity(tr("Import RDF document \"%1\"").arg(source.getLocation()));

    std::set<Model *> added;

    for (int i = 0; i < (int)models.size(); ++i) {

        Model *m = models[i];
        WaveFileModel *w = dynamic_cast<WaveFileModel *>(m);

        if (w) {

            Pane *pane = addPaneToStack();
            Layer *layer = 0;

            if (m_timeRulerLayer) {
                m_document->addLayerToView(pane, m_timeRulerLayer);
            }

            if (!getMainModel()) {
                m_document->setMainModel(w);
                layer = m_document->createMainModelLayer(LayerFactory::Waveform);
            } else {
                layer = m_document->createImportedLayer(w);
            }

            m_document->addLayerToView(pane, layer);

            added.insert(w);
            
            for (int j = 0; j < (int)models.size(); ++j) {

                Model *dm = models[j];

                if (dm == m) continue;
                if (dm->getSourceModel() != m) continue;

                layer = m_document->createImportedLayer(dm);

                if (layer->isLayerOpaque() ||
                    dynamic_cast<Colour3DPlotLayer *>(layer)) {

                    // these always go in a new pane, with nothing
                    // else going in the same pane

                    Pane *singleLayerPane = addPaneToStack();
                    if (m_timeRulerLayer) {
                        m_document->addLayerToView(singleLayerPane, m_timeRulerLayer);
                    }
                    m_document->addLayerToView(singleLayerPane, layer);

                } else if (layer->getLayerColourSignificance() ==
                           Layer::ColourHasMeaningfulValue) {

                    // these can go in a pane with something else, but
                    // only if none of the something elses also have
                    // this quality

                    bool needNewPane = false;
                    for (int i = 0; i < pane->getLayerCount(); ++i) {
                        Layer *otherLayer = pane->getLayer(i);
                        if (otherLayer &&
                            (otherLayer->getLayerColourSignificance() ==
                             Layer::ColourHasMeaningfulValue)) {
                            needNewPane = true;
                            break;
                        }
                    }
                    if (needNewPane) {
                        pane = addPaneToStack();
                    }

                    m_document->addLayerToView(pane, layer);

                } else {

                    if (pane->getLayerCount() > 4) {
                        pane = addPaneToStack();
                    }

                    m_document->addLayerToView(pane, layer);
                }

                added.insert(dm);
            }
        }
    }

    for (int i = 0; i < (int)models.size(); ++i) {

        Model *m = models[i];

        if (added.find(m) == added.end()) {
            
            Layer *layer = m_document->createImportedLayer(m);
            if (!layer) return FileOpenFailed;

            Pane *singleLayerPane = addPaneToStack();
            if (m_timeRulerLayer) {
                m_document->addLayerToView(singleLayerPane, m_timeRulerLayer);
            }
            m_document->addLayerToView(singleLayerPane, layer);
        }
    }
            
    m_recentFiles.addFile(source.getLocation());
    return FileOpenSucceeded;
}

void
MainWindowBase::createPlayTarget()
{
    if (m_playTarget) return;

    QSettings settings;
    settings.beginGroup("Preferences");
    QString targetName = settings.value("audio-target", "").toString();
    settings.endGroup();

    AudioTargetFactory *factory = AudioTargetFactory::getInstance();

    factory->setDefaultCallbackTarget(targetName);
    m_playTarget = factory->createCallbackTarget(m_playSource);

    if (!m_playTarget) {
        emit hideSplash();

        if (factory->isAutoCallbackTarget(targetName)) {
            QMessageBox::warning
	    (this, tr("Couldn't open audio device"),
	     tr("<b>No audio available</b><p>Could not open an audio device for playback.<p>Automatic audio device detection failed. Audio playback will not be available during this session.</p>"),
	     QMessageBox::Ok);
        } else {
            QMessageBox::warning
                (this, tr("Couldn't open audio device"),
                 tr("<b>No audio available</b><p>Failed to open your preferred audio device (\"%1\").<p>Audio playback will not be available during this session.</p>")
                 .arg(factory->getCallbackTargetDescription(targetName)),
                 QMessageBox::Ok);
        }
    }
}

WaveFileModel *
MainWindowBase::getMainModel()
{
    if (!m_document) return 0;
    return m_document->getMainModel();
}

const WaveFileModel *
MainWindowBase::getMainModel() const
{
    if (!m_document) return 0;
    return m_document->getMainModel();
}

void
MainWindowBase::createDocument()
{
    m_document = new Document;

    connect(m_document, SIGNAL(layerAdded(Layer *)),
	    this, SLOT(layerAdded(Layer *)));
    connect(m_document, SIGNAL(layerRemoved(Layer *)),
	    this, SLOT(layerRemoved(Layer *)));
    connect(m_document, SIGNAL(layerAboutToBeDeleted(Layer *)),
	    this, SLOT(layerAboutToBeDeleted(Layer *)));
    connect(m_document, SIGNAL(layerInAView(Layer *, bool)),
	    this, SLOT(layerInAView(Layer *, bool)));

    connect(m_document, SIGNAL(modelAdded(Model *)),
	    this, SLOT(modelAdded(Model *)));
    connect(m_document, SIGNAL(mainModelChanged(WaveFileModel *)),
	    this, SLOT(mainModelChanged(WaveFileModel *)));
    connect(m_document, SIGNAL(modelAboutToBeDeleted(Model *)),
	    this, SLOT(modelAboutToBeDeleted(Model *)));

    connect(m_document, SIGNAL(modelGenerationFailed(QString, QString)),
            this, SLOT(modelGenerationFailed(QString, QString)));
    connect(m_document, SIGNAL(modelRegenerationWarning(QString, QString, QString)),
            this, SLOT(modelRegenerationWarning(QString, QString, QString)));
    connect(m_document, SIGNAL(modelGenerationFailed(QString, QString)),
            this, SLOT(modelGenerationFailed(QString, QString)));
    connect(m_document, SIGNAL(modelRegenerationWarning(QString, QString, QString)),
            this, SLOT(modelRegenerationWarning(QString, QString, QString)));
    connect(m_document, SIGNAL(alignmentFailed(QString, QString)),
            this, SLOT(alignmentFailed(QString, QString)));

    emit replacedDocument();
}

bool
MainWindowBase::saveSessionFile(QString path)
{
    try {

        TempWriteFile temp(path);

        BZipFileDevice bzFile(temp.getTemporaryFilename());
        if (!bzFile.open(QIODevice::WriteOnly)) {
            cerr << "Failed to open session file \""
                      << temp.getTemporaryFilename()
                      << "\" for writing: "
                      << bzFile.errorString() << endl;
            return false;
        }

        QApplication::setOverrideCursor(QCursor(Qt::WaitCursor));

        QTextStream out(&bzFile);
        toXml(out, false);
        out.flush();

        QApplication::restoreOverrideCursor();

        if (!bzFile.isOK()) {
            QMessageBox::critical(this, tr("Failed to write file"),
                                  tr("<b>Save failed</b><p>Failed to write to file \"%1\": %2")
                                  .arg(path).arg(bzFile.errorString()));
            bzFile.close();
            return false;
        }

        bzFile.close();
        temp.moveToTarget();
        return true;

    } catch (FileOperationFailed &f) {
        
        QMessageBox::critical(this, tr("Failed to write file"),
                              tr("<b>Save failed</b><p>Failed to write to file \"%1\": %2")
                              .arg(path).arg(f.what()));
        return false;
    }
}

bool
MainWindowBase::saveSessionTemplate(QString path)
{
    try {

        TempWriteFile temp(path);

        QFile file(temp.getTemporaryFilename());
        if (!file.open(QIODevice::WriteOnly)) {
            cerr << "Failed to open session template file \""
                      << temp.getTemporaryFilename()
                      << "\" for writing: "
                      << file.errorString() << endl;
            return false;
        }
        
        QApplication::setOverrideCursor(QCursor(Qt::WaitCursor));

        QTextStream out(&file);
        toXml(out, true);
        out.flush();

        QApplication::restoreOverrideCursor();

        file.close();
        temp.moveToTarget();
        return true;

    } catch (FileOperationFailed &f) {
        
        QMessageBox::critical(this, tr("Failed to write file"),
                              tr("<b>Save failed</b><p>Failed to write to file \"%1\": %2")
                              .arg(path).arg(f.what()));
        return false;
    }
}

void
MainWindowBase::toXml(QTextStream &out, bool asTemplate)
{
    QString indent("  ");

    out << "<?xml version=\"1.0\" encoding=\"UTF-8\"?>\n";
    out << "<!DOCTYPE sonic-visualiser>\n";
    out << "<sv>\n";

    if (asTemplate) {
        m_document->toXmlAsTemplate(out, "", "");
    } else {
        m_document->toXml(out, "", "");
    }

    out << "<display>\n";

    out << QString("  <window width=\"%1\" height=\"%2\"/>\n")
	.arg(width()).arg(height());

    for (int i = 0; i < m_paneStack->getPaneCount(); ++i) {

	Pane *pane = m_paneStack->getPane(i);

	if (pane) {
            pane->toXml(out, indent);
	}
    }

    out << "</display>\n";

    m_viewManager->getSelection().toXml(out);

    out << "</sv>\n";
}

Pane *
MainWindowBase::addPaneToStack()
{
    cerr << "MainWindowBase::addPaneToStack()" << endl;
    AddPaneCommand *command = new AddPaneCommand(this);
    CommandHistory::getInstance()->addCommand(command);
    Pane *pane = command->getPane();
    return pane;
}

void
MainWindowBase::zoomIn()
{
    Pane *currentPane = m_paneStack->getCurrentPane();
    if (currentPane) currentPane->zoom(true);
}

void
MainWindowBase::zoomOut()
{
    Pane *currentPane = m_paneStack->getCurrentPane();
    if (currentPane) currentPane->zoom(false);
}

void
MainWindowBase::zoomToFit()
{
    Pane *currentPane = m_paneStack->getCurrentPane();
    if (!currentPane) return;

    Model *model = getMainModel();
    if (!model) return;
    
    int start = model->getStartFrame();
    int end = model->getEndFrame();
    if (m_playSource) end = std::max(end, m_playSource->getPlayEndFrame());
    int pixels = currentPane->width();

    int sw = currentPane->getVerticalScaleWidth();
    if (pixels > sw * 2) pixels -= sw * 2;
    else pixels = 1;
    if (pixels > 4) pixels -= 4;

    int zoomLevel = (end - start) / pixels;
    if (zoomLevel < 1) zoomLevel = 1;

    currentPane->setZoomLevel(zoomLevel);
    currentPane->setCentreFrame((start + end) / 2);
}

void
MainWindowBase::zoomDefault()
{
    Pane *currentPane = m_paneStack->getCurrentPane();
    QSettings settings;
    settings.beginGroup("MainWindow");
    int zoom = settings.value("zoom-default", 1024).toInt();
    settings.endGroup();
    if (currentPane) currentPane->setZoomLevel(zoom);
}

void
MainWindowBase::scrollLeft()
{
    Pane *currentPane = m_paneStack->getCurrentPane();
    if (currentPane) currentPane->scroll(false, false);
}

void
MainWindowBase::jumpLeft()
{
    Pane *currentPane = m_paneStack->getCurrentPane();
    if (currentPane) currentPane->scroll(false, true);
}

void
MainWindowBase::peekLeft()
{
    Pane *currentPane = m_paneStack->getCurrentPane();
    if (currentPane) currentPane->scroll(false, false, false);
}

void
MainWindowBase::scrollRight()
{
    Pane *currentPane = m_paneStack->getCurrentPane();
    if (currentPane) currentPane->scroll(true, false);
}

void
MainWindowBase::jumpRight()
{
    Pane *currentPane = m_paneStack->getCurrentPane();
    if (currentPane) currentPane->scroll(true, true);
}

void
MainWindowBase::peekRight()
{
    Pane *currentPane = m_paneStack->getCurrentPane();
    if (currentPane) currentPane->scroll(true, false, false);
}

void
MainWindowBase::showNoOverlays()
{
    m_viewManager->setOverlayMode(ViewManager::NoOverlays);
}

void
MainWindowBase::showMinimalOverlays()
{
    m_viewManager->setOverlayMode(ViewManager::StandardOverlays);
}

void
MainWindowBase::showAllOverlays()
{
    m_viewManager->setOverlayMode(ViewManager::AllOverlays);
}

void
MainWindowBase::toggleTimeRulers()
{
    bool haveRulers = false;
    bool someHidden = false;

    for (int i = 0; i < m_paneStack->getPaneCount(); ++i) {

        Pane *pane = m_paneStack->getPane(i);
        if (!pane) continue;

        for (int j = 0; j < pane->getLayerCount(); ++j) {

            Layer *layer = pane->getLayer(j);
            if (!dynamic_cast<TimeRulerLayer *>(layer)) continue;

            haveRulers = true;
            if (layer->isLayerDormant(pane)) someHidden = true;
        }
    }

    if (haveRulers) {

        bool show = someHidden;

        for (int i = 0; i < m_paneStack->getPaneCount(); ++i) {

            Pane *pane = m_paneStack->getPane(i);
            if (!pane) continue;

            for (int j = 0; j < pane->getLayerCount(); ++j) {

                Layer *layer = pane->getLayer(j);
                if (!dynamic_cast<TimeRulerLayer *>(layer)) continue;

                layer->showLayer(pane, show);
            }
        }
    }
}

void
MainWindowBase::toggleZoomWheels()
{
    if (m_viewManager->getZoomWheelsEnabled()) {
        m_viewManager->setZoomWheelsEnabled(false);
    } else {
        m_viewManager->setZoomWheelsEnabled(true);
    }
}

void
MainWindowBase::togglePropertyBoxes()
{
    if (m_paneStack->getLayoutStyle() == PaneStack::NoPropertyStacks) {
        if (Preferences::getInstance()->getPropertyBoxLayout() ==
            Preferences::VerticallyStacked) {
            m_paneStack->setLayoutStyle(PaneStack::PropertyStackPerPaneLayout);
        } else {
            m_paneStack->setLayoutStyle(PaneStack::SinglePropertyStackLayout);
        }
    } else {
        m_paneStack->setLayoutStyle(PaneStack::NoPropertyStacks);
    }
}

void
MainWindowBase::toggleStatusBar()
{
    QSettings settings;
    settings.beginGroup("MainWindow");
    bool sb = settings.value("showstatusbar", true).toBool();

    if (sb) {
        statusBar()->hide();
    } else {
        statusBar()->show();
    }

    settings.setValue("showstatusbar", !sb);

    settings.endGroup();
}

void
MainWindowBase::toggleCentreLine()
{
    if (m_viewManager->shouldShowCentreLine()) {
        m_viewManager->setShowCentreLine(false);
    } else {
        m_viewManager->setShowCentreLine(true);
    }
}

void
MainWindowBase::preferenceChanged(PropertyContainer::PropertyName name)
{
    if (name == "Property Box Layout") {
        if (m_paneStack->getLayoutStyle() != PaneStack::NoPropertyStacks) {
            if (Preferences::getInstance()->getPropertyBoxLayout() ==
                Preferences::VerticallyStacked) {
                m_paneStack->setLayoutStyle(PaneStack::PropertyStackPerPaneLayout);
            } else {
                m_paneStack->setLayoutStyle(PaneStack::SinglePropertyStackLayout);
            }
        }
    } else if (name == "Background Mode" && m_viewManager) {
        Preferences::BackgroundMode mode =
            Preferences::getInstance()->getBackgroundMode();
        if (mode == Preferences::BackgroundFromTheme) {
            m_viewManager->setGlobalDarkBackground(m_initialDarkBackground);
        } else if (mode == Preferences::DarkBackground) {
            m_viewManager->setGlobalDarkBackground(true);
        } else {
            m_viewManager->setGlobalDarkBackground(false);
        }
    }            
}

void
MainWindowBase::play()
{
    if (m_playSource->isPlaying()) {
        stop();
    } else {
        playbackFrameChanged(m_viewManager->getPlaybackFrame());
	m_playSource->play(m_viewManager->getPlaybackFrame());
    }
}

void
MainWindowBase::ffwd()
{
    if (!getMainModel()) return;

    int frame = m_viewManager->getPlaybackFrame();
    ++frame;

    Pane *pane = m_paneStack->getCurrentPane();
    Layer *layer = getSnapLayer();
    int sr = getMainModel()->getSampleRate();

    if (!layer) {

        frame = RealTime::realTime2Frame
            (RealTime::frame2RealTime(frame, sr) + m_defaultFfwdRwdStep, sr);
        if (frame > int(getMainModel()->getEndFrame())) {
            frame = getMainModel()->getEndFrame();
        }

    } else {

        int resolution = 0;
        if (pane) frame = pane->alignFromReference(frame);
        if (layer->snapToFeatureFrame(m_paneStack->getCurrentPane(),
                                      frame, resolution, Layer::SnapRight)) {
            if (pane) frame = pane->alignToReference(frame);
        } else {
            frame = getMainModel()->getEndFrame();
        }
    }
        
    if (frame < 0) frame = 0;

    if (m_viewManager->getPlaySelectionMode()) {
        frame = m_viewManager->constrainFrameToSelection(int(frame));
    }
    
    m_viewManager->setPlaybackFrame(frame);

    if (frame == (int)getMainModel()->getEndFrame() &&
        m_playSource &&
        m_playSource->isPlaying() &&
        !m_viewManager->getPlayLoopMode()) {
        stop();
    }
}

void
MainWindowBase::ffwdEnd()
{
    if (!getMainModel()) return;

    if (m_playSource &&
        m_playSource->isPlaying() &&
        !m_viewManager->getPlayLoopMode()) {
        stop();
    }

    int frame = getMainModel()->getEndFrame();

    if (m_viewManager->getPlaySelectionMode()) {
        frame = m_viewManager->constrainFrameToSelection(frame);
    }

    m_viewManager->setPlaybackFrame(frame);
}

void
MainWindowBase::ffwdSimilar()
{
    if (!getMainModel()) return;

    Layer *layer = getSnapLayer();
    if (!layer) { ffwd(); return; }

    Pane *pane = m_paneStack->getCurrentPane();
<<<<<<< HEAD

=======
>>>>>>> 39546c28
    int frame = m_viewManager->getPlaybackFrame();

    int resolution = 0;
    if (pane) frame = pane->alignFromReference(frame);
    if (layer->snapToSimilarFeature(m_paneStack->getCurrentPane(),
                                    frame, resolution, Layer::SnapRight)) {
        if (pane) frame = pane->alignToReference(frame);
    } else {
        frame = getMainModel()->getEndFrame();
    }
        
    if (frame < 0) frame = 0;

    if (m_viewManager->getPlaySelectionMode()) {
        frame = m_viewManager->constrainFrameToSelection(int(frame));
    }
    
    m_viewManager->setPlaybackFrame(frame);

    if (frame == (int)getMainModel()->getEndFrame() &&
        m_playSource &&
        m_playSource->isPlaying() &&
        !m_viewManager->getPlayLoopMode()) {
        stop();
    }
}

void
MainWindowBase::rewind()
{
    if (!getMainModel()) return;

    int frame = m_viewManager->getPlaybackFrame();
    if (frame > 0) --frame;

    Pane *pane = m_paneStack->getCurrentPane();
<<<<<<< HEAD
    Layer *layer = getSnapLayer();
    int sr = getMainModel()->getSampleRate();
=======
    size_t sr = getMainModel()->getSampleRate();

    Layer *layer = getSnapLayer();
>>>>>>> 39546c28
    
    // when rewinding during playback, we want to allow a period
    // following a rewind target point at which the rewind will go to
    // the prior point instead of the immediately neighbouring one
    if (m_playSource && m_playSource->isPlaying()) {
        RealTime ct = RealTime::frame2RealTime(frame, sr);
        ct = ct - RealTime::fromSeconds(0.15);
        if (ct < RealTime::zeroTime) ct = RealTime::zeroTime;
        frame = RealTime::realTime2Frame(ct, sr);
    }

    if (!layer) {
        
        frame = RealTime::realTime2Frame
            (RealTime::frame2RealTime(frame, sr) - m_defaultFfwdRwdStep, sr);
        if (frame < int(getMainModel()->getStartFrame())) {
            frame = getMainModel()->getStartFrame();
        }

    } else {

        int resolution = 0;
        if (pane) frame = pane->alignFromReference(frame);
        if (layer->snapToFeatureFrame(m_paneStack->getCurrentPane(),
                                      frame, resolution, Layer::SnapLeft)) {
            if (pane) frame = pane->alignToReference(frame);
        } else {
            frame = getMainModel()->getStartFrame();
        }
    }

    if (frame < 0) frame = 0;

    if (m_viewManager->getPlaySelectionMode()) {
        frame = m_viewManager->constrainFrameToSelection(int(frame));
    }

    m_viewManager->setPlaybackFrame(frame);
}

void
MainWindowBase::rewindStart()
{
    if (!getMainModel()) return;

    int frame = getMainModel()->getStartFrame();

    if (m_viewManager->getPlaySelectionMode()) {
        frame = m_viewManager->constrainFrameToSelection(frame);
    }

    m_viewManager->setPlaybackFrame(frame);
}

void
MainWindowBase::rewindSimilar()
{
    if (!getMainModel()) return;

    Layer *layer = getSnapLayer();
    if (!layer) { rewind(); return; }

    Pane *pane = m_paneStack->getCurrentPane();
<<<<<<< HEAD

=======
>>>>>>> 39546c28
    int frame = m_viewManager->getPlaybackFrame();

    int resolution = 0;
    if (pane) frame = pane->alignFromReference(frame);
    if (layer->snapToSimilarFeature(m_paneStack->getCurrentPane(),
                                    frame, resolution, Layer::SnapLeft)) {
        if (pane) frame = pane->alignToReference(frame);
    } else {
        frame = getMainModel()->getStartFrame();
    }
        
    if (frame < 0) frame = 0;

    if (m_viewManager->getPlaySelectionMode()) {
        frame = m_viewManager->constrainFrameToSelection(int(frame));
    }
    
    m_viewManager->setPlaybackFrame(frame);
}

Layer *
MainWindowBase::getSnapLayer() const
{
    Pane *pane = m_paneStack->getCurrentPane();
    if (!pane) return 0;

    Layer *layer = pane->getSelectedLayer();

    if (!dynamic_cast<TimeInstantLayer *>(layer) &&
        !dynamic_cast<TimeValueLayer *>(layer) &&
        !dynamic_cast<RegionLayer *>(layer) &&
        !dynamic_cast<TimeRulerLayer *>(layer)) {

        layer = 0;

        for (int i = pane->getLayerCount(); i > 0; --i) {
            Layer *l = pane->getLayer(i-1);
            if (dynamic_cast<TimeRulerLayer *>(l)) {
                layer = l;
                break;
            }
        }
    }

    return layer;
}

void
MainWindowBase::stop()
{
    m_playSource->stop();

    if (m_paneStack && m_paneStack->getCurrentPane()) {
        updateVisibleRangeDisplay(m_paneStack->getCurrentPane());
    } else {
        m_myStatusMessage = "";
        statusBar()->showMessage("");
    }
}

MainWindowBase::AddPaneCommand::AddPaneCommand(MainWindowBase *mw) :
    m_mw(mw),
    m_pane(0),
    m_prevCurrentPane(0),
    m_added(false)
{
}

MainWindowBase::AddPaneCommand::~AddPaneCommand()
{
    if (m_pane && !m_added) {
	m_mw->m_paneStack->deletePane(m_pane);
    }
}

QString
MainWindowBase::AddPaneCommand::getName() const
{
    return tr("Add Pane");
}

void
MainWindowBase::AddPaneCommand::execute()
{
    if (!m_pane) {
	m_prevCurrentPane = m_mw->m_paneStack->getCurrentPane();
	m_pane = m_mw->m_paneStack->addPane();

        connect(m_pane, SIGNAL(contextHelpChanged(const QString &)),
                m_mw, SLOT(contextHelpChanged(const QString &)));
    } else {
	m_mw->m_paneStack->showPane(m_pane);
    }

    m_mw->m_paneStack->setCurrentPane(m_pane);
    m_added = true;
}

void
MainWindowBase::AddPaneCommand::unexecute()
{
    m_mw->m_paneStack->hidePane(m_pane);
    m_mw->m_paneStack->setCurrentPane(m_prevCurrentPane);
    m_added = false;
}

MainWindowBase::RemovePaneCommand::RemovePaneCommand(MainWindowBase *mw, Pane *pane) :
    m_mw(mw),
    m_pane(pane),
    m_added(true)
{
}

MainWindowBase::RemovePaneCommand::~RemovePaneCommand()
{
    if (m_pane && !m_added) {
	m_mw->m_paneStack->deletePane(m_pane);
    }
}

QString
MainWindowBase::RemovePaneCommand::getName() const
{
    return tr("Remove Pane");
}

void
MainWindowBase::RemovePaneCommand::execute()
{
    m_prevCurrentPane = m_mw->m_paneStack->getCurrentPane();
    m_mw->m_paneStack->hidePane(m_pane);
    m_added = false;
}

void
MainWindowBase::RemovePaneCommand::unexecute()
{
    m_mw->m_paneStack->showPane(m_pane);
    m_mw->m_paneStack->setCurrentPane(m_prevCurrentPane);
    m_added = true;
}

void
MainWindowBase::deleteCurrentPane()
{
    CommandHistory::getInstance()->startCompoundOperation
	(tr("Delete Pane"), true);

    Pane *pane = m_paneStack->getCurrentPane();
    if (pane) {
	while (pane->getLayerCount() > 0) {
	    Layer *layer = pane->getLayer(0);
	    if (layer) {
		m_document->removeLayerFromView(pane, layer);
	    } else {
		break;
	    }
	}

	RemovePaneCommand *command = new RemovePaneCommand(this, pane);
	CommandHistory::getInstance()->addCommand(command);
    }

    CommandHistory::getInstance()->endCompoundOperation();

    updateMenuStates();
}

void
MainWindowBase::deleteCurrentLayer()
{
    Pane *pane = m_paneStack->getCurrentPane();
    if (pane) {
	Layer *layer = pane->getSelectedLayer();
	if (layer) {
	    m_document->removeLayerFromView(pane, layer);
	}
    }
    updateMenuStates();
}

void
MainWindowBase::editCurrentLayer()
{
    Layer *layer = 0;
    Pane *pane = m_paneStack->getCurrentPane();
    if (pane) layer = pane->getSelectedLayer();
    if (!layer) return;

    Model *model = layer->getModel();
    if (!model) return;

    TabularModel *tabular = dynamic_cast<TabularModel *>(model);
    if (!tabular) {
        //!!! how to prevent this function from being active if not
        //appropriate model type?  or will we ultimately support
        //tabular display for all editable models?
        SVDEBUG << "NOTE: Not a tabular model" << endl;
        return;
    }

    if (m_layerDataDialogMap.find(layer) != m_layerDataDialogMap.end()) {
        if (!m_layerDataDialogMap[layer].isNull()) {
            m_layerDataDialogMap[layer]->show();
            m_layerDataDialogMap[layer]->raise();
            return;
        }
    }

    QString title = layer->getLayerPresentationName();

    ModelDataTableDialog *dialog = new ModelDataTableDialog(tabular, title, this);
    dialog->setAttribute(Qt::WA_DeleteOnClose);
    
    connectLayerEditDialog(dialog);

    m_layerDataDialogMap[layer] = dialog;
    m_viewDataDialogMap[pane].insert(dialog);

    dialog->show();
}

void
MainWindowBase::connectLayerEditDialog(ModelDataTableDialog *dialog)
{
    connect(m_viewManager,
            SIGNAL(globalCentreFrameChanged(int)),
            dialog,
            SLOT(userScrolledToFrame(int)));

    connect(m_viewManager,
            SIGNAL(playbackFrameChanged(int)),
            dialog,
            SLOT(playbackScrolledToFrame(int)));

    connect(dialog,
            SIGNAL(scrollToFrame(int)),
            m_viewManager,
            SLOT(setGlobalCentreFrame(int)));

    connect(dialog,
            SIGNAL(scrollToFrame(int)),
            m_viewManager,
            SLOT(setPlaybackFrame(int)));
}    

void
MainWindowBase::previousPane()
{
    if (!m_paneStack) return;

    Pane *currentPane = m_paneStack->getCurrentPane();
    if (!currentPane) return;

    for (int i = 0; i < m_paneStack->getPaneCount(); ++i) {
        if (m_paneStack->getPane(i) == currentPane) {
            if (i == 0) return;
            m_paneStack->setCurrentPane(m_paneStack->getPane(i-1));
            updateMenuStates();
            return;
        }
    }
}

void
MainWindowBase::nextPane()
{
    if (!m_paneStack) return;

    Pane *currentPane = m_paneStack->getCurrentPane();
    if (!currentPane) return;

    for (int i = 0; i < m_paneStack->getPaneCount(); ++i) {
        if (m_paneStack->getPane(i) == currentPane) {
            if (i == m_paneStack->getPaneCount()-1) return;
            m_paneStack->setCurrentPane(m_paneStack->getPane(i+1));
            updateMenuStates();
            return;
        }
    }
}

void
MainWindowBase::previousLayer()
{
    //!!! Not right -- pane lists layers in stacking order

    if (!m_paneStack) return;

    Pane *currentPane = m_paneStack->getCurrentPane();
    if (!currentPane) return;

    Layer *currentLayer = currentPane->getSelectedLayer();
    if (!currentLayer) return;

    for (int i = 0; i < currentPane->getLayerCount(); ++i) {
        if (currentPane->getLayer(i) == currentLayer) {
            if (i == 0) return;
            m_paneStack->setCurrentLayer(currentPane,
                                         currentPane->getLayer(i-1));
            updateMenuStates();
            return;
        }
    }
}

void
MainWindowBase::nextLayer()
{
    //!!! Not right -- pane lists layers in stacking order

    if (!m_paneStack) return;

    Pane *currentPane = m_paneStack->getCurrentPane();
    if (!currentPane) return;

    Layer *currentLayer = currentPane->getSelectedLayer();
    if (!currentLayer) return;

    for (int i = 0; i < currentPane->getLayerCount(); ++i) {
        if (currentPane->getLayer(i) == currentLayer) {
            if (i == currentPane->getLayerCount()-1) return;
            m_paneStack->setCurrentLayer(currentPane,
                                         currentPane->getLayer(i+1));
            updateMenuStates();
            return;
        }
    }
}

void
MainWindowBase::playbackFrameChanged(int frame)
{
    if (!(m_playSource && m_playSource->isPlaying()) || !getMainModel()) return;

    updatePositionStatusDisplays();

    RealTime now = RealTime::frame2RealTime
        (frame, getMainModel()->getSampleRate());

    if (now.sec == m_lastPlayStatusSec) return;

    RealTime then = RealTime::frame2RealTime
        (m_playSource->getPlayEndFrame(), getMainModel()->getSampleRate());

    QString nowStr;
    QString thenStr;
    QString remainingStr;

    if (then.sec > 10) {
        nowStr = now.toSecText().c_str();
        thenStr = then.toSecText().c_str();
        remainingStr = (then - now).toSecText().c_str();
        m_lastPlayStatusSec = now.sec;
    } else {
        nowStr = now.toText(true).c_str();
        thenStr = then.toText(true).c_str();
        remainingStr = (then - now).toText(true).c_str();
    }        

    m_myStatusMessage = tr("Playing: %1 of %2 (%3 remaining)")
        .arg(nowStr).arg(thenStr).arg(remainingStr);

    statusBar()->showMessage(m_myStatusMessage);
}

void
MainWindowBase::globalCentreFrameChanged(int )
{
    if ((m_playSource && m_playSource->isPlaying()) || !getMainModel()) return;
    Pane *p = 0;
    if (!m_paneStack || !(p = m_paneStack->getCurrentPane())) return;
    if (!p->getFollowGlobalPan()) return;
    updateVisibleRangeDisplay(p);
}

void
MainWindowBase::viewCentreFrameChanged(View *v, int frame)
{
//    SVDEBUG << "MainWindowBase::viewCentreFrameChanged(" << v << "," << frame << ")" << endl;

    if (m_viewDataDialogMap.find(v) != m_viewDataDialogMap.end()) {
        for (DataDialogSet::iterator i = m_viewDataDialogMap[v].begin();
             i != m_viewDataDialogMap[v].end(); ++i) {
            (*i)->userScrolledToFrame(frame);
        }
    }
    if ((m_playSource && m_playSource->isPlaying()) || !getMainModel()) return;
    Pane *p = 0;
    if (!m_paneStack || !(p = m_paneStack->getCurrentPane())) return;
    if (v == p) updateVisibleRangeDisplay(p);
}

void
MainWindowBase::viewZoomLevelChanged(View *v, int , bool )
{
    if ((m_playSource && m_playSource->isPlaying()) || !getMainModel()) return;
    Pane *p = 0;
    if (!m_paneStack || !(p = m_paneStack->getCurrentPane())) return;
    if (v == p) updateVisibleRangeDisplay(p);
}

void
MainWindowBase::layerAdded(Layer *)
{
//    SVDEBUG << "MainWindowBase::layerAdded(" << layer << ")" << endl;
    updateMenuStates();
}

void
MainWindowBase::layerRemoved(Layer *)
{
//    SVDEBUG << "MainWindowBase::layerRemoved(" << layer << ")" << endl;
    updateMenuStates();
}

void
MainWindowBase::layerAboutToBeDeleted(Layer *layer)
{
//    SVDEBUG << "MainWindowBase::layerAboutToBeDeleted(" << layer << ")" << endl;

    removeLayerEditDialog(layer);

    if (m_timeRulerLayer && (layer == m_timeRulerLayer)) {
//	cerr << "(this is the time ruler layer)" << endl;
	m_timeRulerLayer = 0;
    }
}

void
MainWindowBase::layerInAView(Layer *layer, bool inAView)
{
//    SVDEBUG << "MainWindowBase::layerInAView(" << layer << "," << inAView << ")" << endl;

    if (!inAView) removeLayerEditDialog(layer);

    // Check whether we need to add or remove model from play source
    Model *model = layer->getModel();
    if (model) {
        if (inAView) {
            m_playSource->addModel(model);
        } else {
            bool found = false;
            for (int i = 0; i < m_paneStack->getPaneCount(); ++i) {
                Pane *pane = m_paneStack->getPane(i);
                if (!pane) continue;
                for (int j = 0; j < pane->getLayerCount(); ++j) {
                    Layer *pl = pane->getLayer(j);
                    if (pl &&
                        !dynamic_cast<TimeRulerLayer *>(pl) &&
                        (pl->getModel() == model)) {
                        found = true;
                        break;
                    }
                }
                if (found) break;
            }
            if (!found) {
                m_playSource->removeModel(model);
            }
        }
    }

    updateMenuStates();
}

void
MainWindowBase::removeLayerEditDialog(Layer *layer)
{
    if (m_layerDataDialogMap.find(layer) != m_layerDataDialogMap.end()) {

        ModelDataTableDialog *dialog = m_layerDataDialogMap[layer];

        for (ViewDataDialogMap::iterator vi = m_viewDataDialogMap.begin();
             vi != m_viewDataDialogMap.end(); ++vi) {
            vi->second.erase(dialog);
        }

        m_layerDataDialogMap.erase(layer);
        delete dialog;
    }
}

void
MainWindowBase::modelAdded(Model *model)
{
//    SVDEBUG << "MainWindowBase::modelAdded(" << model << ")" << endl;
	std::cerr << "\nAdding model " << model->getTypeName() << " to playsource " << std::endl;
    m_playSource->addModel(model);
}

void
MainWindowBase::mainModelChanged(WaveFileModel *model)
{
//    SVDEBUG << "MainWindowBase::mainModelChanged(" << model << ")" << endl;
    updateDescriptionLabel();
    if (model) m_viewManager->setMainModelSampleRate(model->getSampleRate());
    if (model && !m_playTarget && m_audioOutput) {
        createPlayTarget();
    }
}

void
MainWindowBase::modelAboutToBeDeleted(Model *model)
{
//    SVDEBUG << "MainWindowBase::modelAboutToBeDeleted(" << model << ")" << endl;
    if (model == m_viewManager->getPlaybackModel()) {
        m_viewManager->setPlaybackModel(0);
    }
    m_playSource->removeModel(model);
    FFTDataServer::modelAboutToBeDeleted(model);
}

void
MainWindowBase::paneDeleteButtonClicked(Pane *pane)
{
    bool found = false;
    for (int i = 0; i < m_paneStack->getPaneCount(); ++i) {
        if (m_paneStack->getPane(i) == pane) {
            found = true;
            break;
        }
    }
    if (!found) {
        SVDEBUG << "MainWindowBase::paneDeleteButtonClicked: Unknown pane "
                  << pane << endl;
        return;
    }

    CommandHistory::getInstance()->startCompoundOperation
	(tr("Delete Pane"), true);

    while (pane->getLayerCount() > 0) {
        Layer *layer = pane->getLayer(0);
        if (layer) {
            m_document->removeLayerFromView(pane, layer);
        } else {
            break;
        }
    }

    RemovePaneCommand *command = new RemovePaneCommand(this, pane);
    CommandHistory::getInstance()->addCommand(command);

    CommandHistory::getInstance()->endCompoundOperation();

    updateMenuStates();
}

void
MainWindowBase::pollOSC()
{
    if (!m_oscQueue || m_oscQueue->isEmpty()) return;
    SVDEBUG << "MainWindowBase::pollOSC: have " << m_oscQueue->getMessagesAvailable() << " messages" << endl;

    if (m_openingAudioFile) return;

    OSCMessage message = m_oscQueue->readMessage();

    if (message.getTarget() != 0) {
        return; //!!! for now -- this class is target 0, others not handled yet
    }

    handleOSCMessage(message);
}

void
MainWindowBase::inProgressSelectionChanged()
{
    Pane *currentPane = 0;
    if (m_paneStack) currentPane = m_paneStack->getCurrentPane();
    if (currentPane) {
        //cerr << "JTEST: mouse event on selection pane" << endl;
        updateVisibleRangeDisplay(currentPane);
    }
}

void
MainWindowBase::contextHelpChanged(const QString &s)
{
    if (s == "" && m_myStatusMessage != "") {
        statusBar()->showMessage(m_myStatusMessage);
        return;
    }
    statusBar()->showMessage(s);
}

void
MainWindowBase::openHelpUrl(QString url)
{
    // This method mostly lifted from Qt Assistant source code

    QProcess *process = new QProcess(this);
    connect(process, SIGNAL(finished(int)), process, SLOT(deleteLater()));

    QStringList args;

#ifdef Q_OS_MAC
    args.append(url);
    process->start("open", args);
#else
#ifdef Q_OS_WIN32
    QString pf(getenv("ProgramFiles"));
    QString command = pf + QString("\\Internet Explorer\\IEXPLORE.EXE");

    args.append(url);
    process->start(command, args);
#else
    if (!qgetenv("KDE_FULL_SESSION").isEmpty()) {
        args.append("exec");
        args.append(url);
        process->start("kfmclient", args);
    } else if (!qgetenv("BROWSER").isEmpty()) {
        args.append(url);
        process->start(qgetenv("BROWSER"), args);
    } else {
        args.append(url);
        process->start("firefox", args);
    }
#endif
#endif
}

    <|MERGE_RESOLUTION|>--- conflicted
+++ resolved
@@ -801,15 +801,9 @@
         int firstEventFrame = clipboard.getPoints()[0].getFrame();
         int offset = 0;
         if (firstEventFrame < 0) {
-<<<<<<< HEAD
             offset = pos - firstEventFrame;
         } else if (firstEventFrame < pos) {
             offset = pos - firstEventFrame;
-=======
-            offset = (long)pos - firstEventFrame;
-        } else if ((unsigned long)firstEventFrame < pos) {
-            offset = pos - (unsigned long)firstEventFrame;
->>>>>>> 39546c28
         } else {
             offset = -(firstEventFrame - pos);
         }
@@ -2598,10 +2592,6 @@
     if (!layer) { ffwd(); return; }
 
     Pane *pane = m_paneStack->getCurrentPane();
-<<<<<<< HEAD
-
-=======
->>>>>>> 39546c28
     int frame = m_viewManager->getPlaybackFrame();
 
     int resolution = 0;
@@ -2638,14 +2628,8 @@
     if (frame > 0) --frame;
 
     Pane *pane = m_paneStack->getCurrentPane();
-<<<<<<< HEAD
     Layer *layer = getSnapLayer();
     int sr = getMainModel()->getSampleRate();
-=======
-    size_t sr = getMainModel()->getSampleRate();
-
-    Layer *layer = getSnapLayer();
->>>>>>> 39546c28
     
     // when rewinding during playback, we want to allow a period
     // following a rewind target point at which the rewind will go to
@@ -2709,10 +2693,6 @@
     if (!layer) { rewind(); return; }
 
     Pane *pane = m_paneStack->getCurrentPane();
-<<<<<<< HEAD
-
-=======
->>>>>>> 39546c28
     int frame = m_viewManager->getPlaybackFrame();
 
     int resolution = 0;
