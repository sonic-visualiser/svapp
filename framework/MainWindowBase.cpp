/* -*- c-basic-offset: 4 indent-tabs-mode: nil -*-  vi:set ts=8 sts=4 sw=4: */

/*
    Sonic Visualiser
    An audio file viewer and annotation editor.
    Centre for Digital Music, Queen Mary, University of London.
    This file copyright 2006-2007 Chris Cannam and QMUL.
    
    This program is free software; you can redistribute it and/or
    modify it under the terms of the GNU General Public License as
    published by the Free Software Foundation; either version 2 of the
    License, or (at your option) any later version.  See the file
    COPYING included with this distribution for more information.
*/

#include "MainWindowBase.h"
#include "Document.h"

#include "view/Pane.h"
#include "view/PaneStack.h"
#include "data/model/ReadOnlyWaveFileModel.h"
#include "data/model/WritableWaveFileModel.h"
#include "data/model/SparseOneDimensionalModel.h"
#include "data/model/NoteModel.h"
#include "data/model/FlexiNoteModel.h"
#include "data/model/Labeller.h"
#include "data/model/TabularModel.h"
#include "view/ViewManager.h"

#include "layer/WaveformLayer.h"
#include "layer/TimeRulerLayer.h"
#include "layer/TimeInstantLayer.h"
#include "layer/TimeValueLayer.h"
#include "layer/Colour3DPlotLayer.h"
#include "layer/SliceLayer.h"
#include "layer/SliceableLayer.h"
#include "layer/ImageLayer.h"
#include "layer/NoteLayer.h"
#include "layer/FlexiNoteLayer.h"
#include "layer/RegionLayer.h"

#include "widgets/ListInputDialog.h"
#include "widgets/CommandHistory.h"
#include "widgets/ProgressDialog.h"
#include "widgets/MIDIFileImportDialog.h"
#include "widgets/CSVFormatDialog.h"
#include "widgets/ModelDataTableDialog.h"
#include "widgets/InteractiveFileFinder.h"

#include "audio/AudioCallbackPlaySource.h"
#include "audio/AudioRecordTarget.h"
#include "audio/PlaySpeedRangeMapper.h"

#include "data/fileio/DataFileReaderFactory.h"
#include "data/fileio/PlaylistFileReader.h"
#include "data/fileio/WavFileWriter.h"
#include "data/fileio/MIDIFileWriter.h"
#include "data/fileio/BZipFileDevice.h"
#include "data/fileio/FileSource.h"
#include "data/fileio/AudioFileReaderFactory.h"
#include "rdf/RDFImporter.h"

#include "base/RecentFiles.h"

#include "base/PlayParameterRepository.h"
#include "base/XmlExportable.h"
#include "base/Profiler.h"
#include "base/Preferences.h"
#include "base/TempWriteFile.h"
#include "base/Exceptions.h"
#include "base/ResourceFinder.h"

#include "data/osc/OSCQueue.h"
#include "data/midi/MIDIInput.h"

#include <bqaudioio/SystemPlaybackTarget.h>
#include <bqaudioio/SystemAudioIO.h>
#include <bqaudioio/AudioFactory.h>

#include <QApplication>
#include <QMessageBox>
#include <QGridLayout>
#include <QLabel>
#include <QAction>
#include <QMenuBar>
#include <QToolBar>
#include <QInputDialog>
#include <QStatusBar>
#include <QTreeView>
#include <QFile>
#include <QFileInfo>
#include <QDir>
#include <QTextStream>
#include <QTextCodec>
#include <QProcess>
#include <QShortcut>
#include <QSettings>
#include <QDateTime>
#include <QProcess>
#include <QCheckBox>
#include <QRegExp>
#include <QScrollArea>
#include <QDesktopWidget>
#include <QSignalMapper>

#include <iostream>
#include <cstdio>
#include <errno.h>

using std::vector;
using std::map;
using std::set;

#ifdef Q_WS_X11
#define Window X11Window
#include <X11/Xlib.h>
#include <X11/Xutil.h>
#include <X11/Xatom.h>
#include <X11/SM/SMlib.h>

static int handle_x11_error(Display *dpy, XErrorEvent *err)
{
    char errstr[256];
    XGetErrorText(dpy, err->error_code, errstr, 256);
    if (err->error_code != BadWindow) {
	cerr << "Sonic Visualiser: X Error: "
		  << errstr << " " << int(err->error_code)
		  << "\nin major opcode:  "
		  << int(err->request_code) << endl;
    }
    return 0;
}
#undef Window
#endif

MainWindowBase::MainWindowBase(SoundOptions options) :
    m_document(0),
    m_paneStack(0),
    m_viewManager(0),
    m_timeRulerLayer(0),
    m_soundOptions(options),
    m_playSource(0),
    m_recordTarget(0),
    m_playTarget(0),
    m_audioIO(0),
    m_oscQueue(0),
    m_oscQueueStarter(0),
    m_midiInput(0),
    m_recentFiles("RecentFiles", 20),
    m_recentTransforms("RecentTransforms", 20),
    m_documentModified(false),
    m_openingAudioFile(false),
    m_abandoning(false),
    m_labeller(0),
    m_lastPlayStatusSec(0),
    m_initialDarkBackground(false),
    m_defaultFfwdRwdStep(2, 0),
    m_audioRecordMode(RecordCreateAdditionalModel),
    m_statusLabel(0),
    m_menuShortcutMapper(0)
{
    Profiler profiler("MainWindowBase::MainWindowBase");

    if (options & WithAudioInput) {
        if (!(options & WithAudioOutput)) {
            cerr << "WARNING: MainWindowBase: WithAudioInput requires WithAudioOutput -- recording will not work" << endl;
        }
    }
    
    qRegisterMetaType<sv_frame_t>("sv_frame_t");
    qRegisterMetaType<sv_samplerate_t>("sv_samplerate_t");

#ifdef Q_WS_X11
    XSetErrorHandler(handle_x11_error);
#endif

    connect(this, SIGNAL(hideSplash()), this, SLOT(emitHideSplash()));
    
    connect(CommandHistory::getInstance(), SIGNAL(commandExecuted()),
	    this, SLOT(documentModified()));
    connect(CommandHistory::getInstance(), SIGNAL(documentRestored()),
	    this, SLOT(documentRestored()));
    
    m_viewManager = new ViewManager();
    connect(m_viewManager, SIGNAL(selectionChanged()),
	    this, SLOT(updateMenuStates()));
    connect(m_viewManager, SIGNAL(inProgressSelectionChanged()),
	    this, SLOT(inProgressSelectionChanged()));

    // set a sensible default font size for views -- cannot do this
    // in Preferences, which is in base and not supposed to use QtGui
    int viewFontSize = int(QApplication::font().pointSize() * 0.9);
    QSettings settings;
    settings.beginGroup("Preferences");
    viewFontSize = settings.value("view-font-size", viewFontSize).toInt();
    settings.setValue("view-font-size", viewFontSize);
    settings.endGroup();

    Preferences::BackgroundMode mode =
        Preferences::getInstance()->getBackgroundMode();
    m_initialDarkBackground = m_viewManager->getGlobalDarkBackground();
    if (mode != Preferences::BackgroundFromTheme) {
        m_viewManager->setGlobalDarkBackground
            (mode == Preferences::DarkBackground);
    }

    m_paneStack = new PaneStack(0, m_viewManager);
    connect(m_paneStack, SIGNAL(currentPaneChanged(Pane *)),
	    this, SLOT(currentPaneChanged(Pane *)));
    connect(m_paneStack, SIGNAL(currentLayerChanged(Pane *, Layer *)),
	    this, SLOT(currentLayerChanged(Pane *, Layer *)));
    connect(m_paneStack, SIGNAL(rightButtonMenuRequested(Pane *, QPoint)),
            this, SLOT(rightButtonMenuRequested(Pane *, QPoint)));
    connect(m_paneStack, SIGNAL(contextHelpChanged(const QString &)),
            this, SLOT(contextHelpChanged(const QString &)));
    connect(m_paneStack, SIGNAL(paneAdded(Pane *)),
            this, SLOT(paneAdded(Pane *)));
    connect(m_paneStack, SIGNAL(paneHidden(Pane *)),
            this, SLOT(paneHidden(Pane *)));
    connect(m_paneStack, SIGNAL(paneAboutToBeDeleted(Pane *)),
            this, SLOT(paneAboutToBeDeleted(Pane *)));
    connect(m_paneStack, SIGNAL(dropAccepted(Pane *, QStringList)),
            this, SLOT(paneDropAccepted(Pane *, QStringList)));
    connect(m_paneStack, SIGNAL(dropAccepted(Pane *, QString)),
            this, SLOT(paneDropAccepted(Pane *, QString)));
    connect(m_paneStack, SIGNAL(paneDeleteButtonClicked(Pane *)),
            this, SLOT(paneDeleteButtonClicked(Pane *)));

    m_playSource = new AudioCallbackPlaySource(m_viewManager,
                                               QApplication::applicationName());
    if (m_soundOptions & WithAudioInput) {
        m_recordTarget = new AudioRecordTarget(m_viewManager,
                                               QApplication::applicationName());
        connect(m_recordTarget, SIGNAL(recordDurationChanged(sv_frame_t, sv_samplerate_t)),
                this, SLOT(recordDurationChanged(sv_frame_t, sv_samplerate_t)));
    }

    connect(m_playSource, SIGNAL(sampleRateMismatch(sv_samplerate_t, sv_samplerate_t, bool)),
	    this,           SLOT(sampleRateMismatch(sv_samplerate_t, sv_samplerate_t, bool)));
    connect(m_playSource, SIGNAL(audioOverloadPluginDisabled()),
            this,           SLOT(audioOverloadPluginDisabled()));
    connect(m_playSource, SIGNAL(audioTimeStretchMultiChannelDisabled()),
            this,           SLOT(audioTimeStretchMultiChannelDisabled()));

    connect(m_viewManager, SIGNAL(outputLevelsChanged(float, float)),
	    this, SLOT(outputLevelsChanged(float, float)));

    connect(m_viewManager, SIGNAL(playbackFrameChanged(sv_frame_t)),
            this, SLOT(playbackFrameChanged(sv_frame_t)));

    connect(m_viewManager, SIGNAL(globalCentreFrameChanged(sv_frame_t)),
            this, SLOT(globalCentreFrameChanged(sv_frame_t)));

    connect(m_viewManager, SIGNAL(viewCentreFrameChanged(View *, sv_frame_t)),
            this, SLOT(viewCentreFrameChanged(View *, sv_frame_t)));

    connect(m_viewManager, SIGNAL(viewZoomLevelChanged(View *, int, bool)),
            this, SLOT(viewZoomLevelChanged(View *, int, bool)));

    connect(Preferences::getInstance(),
            SIGNAL(propertyChanged(PropertyContainer::PropertyName)),
            this,
            SLOT(preferenceChanged(PropertyContainer::PropertyName)));

    Labeller::ValueType labellerType = Labeller::ValueFromTwoLevelCounter;
    settings.beginGroup("MainWindow");

    labellerType = (Labeller::ValueType)
        settings.value("labellertype", (int)labellerType).toInt();
    int cycle = settings.value("labellercycle", 4).toInt();

    settings.endGroup();

    m_labeller = new Labeller(labellerType);
    m_labeller->setCounterCycleSize(cycle);

    if (m_soundOptions & WithMIDIInput) {
        m_midiInput = new MIDIInput(QApplication::applicationName(), this);
    }

    QTimer::singleShot(1500, this, SIGNAL(hideSplash()));
}

MainWindowBase::~MainWindowBase()
{
    SVDEBUG << "MainWindowBase::~MainWindowBase" << endl;
    delete m_playTarget;
    delete m_playSource;
    delete m_audioIO;
    delete m_recordTarget;
    delete m_viewManager;
    delete m_oscQueue;
    delete m_oscQueueStarter;
    delete m_midiInput;
    Profiles::getInstance()->dump();
}

void
MainWindowBase::emitHideSplash()
{
    emit hideSplash(this);
}

void
MainWindowBase::finaliseMenus()
{
    delete m_menuShortcutMapper;
    m_menuShortcutMapper = 0;

    foreach (QShortcut *sc, m_appShortcuts) {
        delete sc;
    }
    m_appShortcuts.clear();

    QMenuBar *mb = menuBar();

    // This used to find all children of QMenu type, and call
    // finaliseMenu on those. But it seems we are getting hold of some
    // menus that way that are not actually active in the menu bar and
    // are not returned in their parent menu's actions() list, and if
    // we finalise those, we end up with duplicate shortcuts in the
    // app shortcut mapper. So we should do this by descending the
    // menu tree through only those menus accessible via actions()
    // from their parents instead.

    QList<QMenu *> menus = mb->findChildren<QMenu *>
        (QString(), Qt::FindDirectChildrenOnly);

    foreach (QMenu *menu, menus) {
        if (menu) finaliseMenu(menu);
    }
}

void
MainWindowBase::finaliseMenu(QMenu *
#ifdef Q_OS_MAC
                             menu
#endif
    )
{
#ifdef Q_OS_MAC
    // See https://bugreports.qt-project.org/browse/QTBUG-38256 and
    // our issue #890 http://code.soundsoftware.ac.uk/issues/890 --
    // single-key shortcuts that are associated only with a menu
    // action (and not with a toolbar button) do not work with Qt 5.x
    // under OS/X.
    // 
    // Apparently Cocoa never handled them as a matter of course, but
    // earlier versions of Qt picked them up as widget shortcuts and
    // handled them anyway. That behaviour was removed to fix a crash
    // when invoking a menu while its window was overridden by a modal
    // dialog (https://bugreports.qt-project.org/browse/QTBUG-30657).
    //
    // This workaround restores the single-key shortcut behaviour by
    // searching in menus for single-key shortcuts that are associated
    // only with the menu and not with a toolbar button, and
    // augmenting them with global application shortcuts that invoke
    // the relevant actions, testing whether the actions are enabled
    // on invocation.
    //
    // (Previously this acted on all single-key shortcuts in menus,
    // and it removed the shortcut from the action when it created
    // each new global one, in order to avoid an "ambiguous shortcut"
    // error in the case where the action was also associated with a
    // toolbar button. But that has the unwelcome side-effect of
    // removing the shortcut hint from the menu entry. So now we leave
    // the shortcut in the menu action as well as creating a global
    // one, and we only act on shortcuts that have no toolbar button,
    // i.e. that will not otherwise work. The downside is that if this
    // bug is fixed in a future Qt release, we will start getting
    // "ambiguous shortcut" errors from the menu entry actions and
    // will need to update the code.)

    // Update: The bug was fixed in Qt 5.4 for shortcuts with no
    // modifier, and I believe it is fixed in Qt 5.5 for shortcuts
    // with Shift modifiers. The below reflects that

#if (QT_VERSION < QT_VERSION_CHECK(5, 5, 0))

    if (!m_menuShortcutMapper) {
        m_menuShortcutMapper = new QSignalMapper(this);
        connect(m_menuShortcutMapper, SIGNAL(mapped(QObject *)),
                this, SLOT(menuActionMapperInvoked(QObject *)));
    }

    foreach (QAction *a, menu->actions()) {

        if (a->isSeparator()) {
            continue;
        } else if (a->menu()) {
            finaliseMenu(a->menu());
        } else {

            QWidgetList ww = a->associatedWidgets();
            bool hasButton = false;
            foreach (QWidget *w, ww) {
                if (qobject_cast<QAbstractButton *>(w)) {
                    hasButton = true;
                    break;
                }
            }
            if (hasButton) continue;
            QKeySequence sc = a->shortcut();

            // Note that the set of "single-key shortcuts" that aren't
            // working and that we need to handle here includes those
            // with the Shift modifier mask as well as those with no
            // modifier at all
#if (QT_VERSION >= QT_VERSION_CHECK(5, 5, 0))
            // Nothing needed
            if (false) {
#elif (QT_VERSION >= QT_VERSION_CHECK(5, 4, 0))
            if (sc.count() == 1 &&
                (sc[0] & Qt::KeyboardModifierMask) == Qt::ShiftModifier) {
#else
            if (sc.count() == 1 &&
                ((sc[0] & Qt::KeyboardModifierMask) == Qt::NoModifier ||
                 (sc[0] & Qt::KeyboardModifierMask) == Qt::ShiftModifier)) {
#endif
                QShortcut *newSc = new QShortcut(sc, a->parentWidget());
                QObject::connect(newSc, SIGNAL(activated()),
                                 m_menuShortcutMapper, SLOT(map()));
                m_menuShortcutMapper->setMapping(newSc, a);
                m_appShortcuts.push_back(newSc);
            }
        }
    }
#endif
#endif
}

void
MainWindowBase::menuActionMapperInvoked(QObject *o)
{
    QAction *a = qobject_cast<QAction *>(o);
    if (a && a->isEnabled()) {
        a->trigger();
    }
}

void
MainWindowBase::resizeConstrained(QSize size)
{
    QDesktopWidget *desktop = QApplication::desktop();
    QRect available = desktop->availableGeometry();
    QSize actual(std::min(size.width(), available.width()),
                 std::min(size.height(), available.height()));
    resize(actual);
}

void
MainWindowBase::startOSCQueue()
{
    m_oscQueueStarter = new OSCQueueStarter(this);
    connect(m_oscQueueStarter, SIGNAL(finished()), this, SLOT(oscReady()));
    m_oscQueueStarter->start();
}

void
MainWindowBase::oscReady()
{
    if (m_oscQueue && m_oscQueue->isOK()) {
        connect(m_oscQueue, SIGNAL(messagesAvailable()), this, SLOT(pollOSC()));
        QTimer *oscTimer = new QTimer(this);
        connect(oscTimer, SIGNAL(timeout()), this, SLOT(pollOSC()));
        oscTimer->start(1000);
        cerr << "Finished setting up OSC interface" << endl;
    }
}

QString
MainWindowBase::getOpenFileName(FileFinder::FileType type)
{
    FileFinder *ff = FileFinder::getInstance();

    if (type == FileFinder::AnyFile) {
        if (getMainModel() != 0 &&
            m_paneStack != 0 &&
            m_paneStack->getCurrentPane() != 0) { // can import a layer
            return ff->getOpenFileName(FileFinder::AnyFile, m_sessionFile);
        } else {
            return ff->getOpenFileName(FileFinder::SessionOrAudioFile,
                                       m_sessionFile);
        }
    }        

    QString lastPath = m_sessionFile;

    if (type == FileFinder::AudioFile) {
        lastPath = m_audioFile;
    }

    return ff->getOpenFileName(type, lastPath);
}

QString
MainWindowBase::getSaveFileName(FileFinder::FileType type)
{
    QString lastPath = m_sessionFile;

    if (type == FileFinder::AudioFile) {
        lastPath = m_audioFile;
    }

    FileFinder *ff = FileFinder::getInstance();
    return ff->getSaveFileName(type, lastPath);
}

void
MainWindowBase::registerLastOpenedFilePath(FileFinder::FileType type, QString path)
{
    FileFinder *ff = FileFinder::getInstance();
    ff->registerLastOpenedFilePath(type, path);
}

QString
MainWindowBase::getDefaultSessionTemplate() const
{
    QSettings settings;
    settings.beginGroup("MainWindow");
    QString templateName = settings.value("sessiontemplate", "").toString();
    if (templateName == "") templateName = "default";
    return templateName;
}

void
MainWindowBase::setDefaultSessionTemplate(QString n) 
{
    QSettings settings;
    settings.beginGroup("MainWindow");
    settings.setValue("sessiontemplate", n);
}    

void
MainWindowBase::updateMenuStates()
{
    Pane *currentPane = 0;
    Layer *currentLayer = 0;

    if (m_paneStack) currentPane = m_paneStack->getCurrentPane();
    if (currentPane) currentLayer = currentPane->getSelectedLayer();

    bool havePrevPane = false, haveNextPane = false;
    bool havePrevLayer = false, haveNextLayer = false;

    if (currentPane) {
        for (int i = 0; i < m_paneStack->getPaneCount(); ++i) {
            if (m_paneStack->getPane(i) == currentPane) {
                if (i > 0) havePrevPane = true;
                if (i < m_paneStack->getPaneCount()-1) haveNextPane = true;
                break;
            }
        }
        // the prev/next layer commands actually include the pane
        // itself as one of the selectables -- so we always have a
        // prev and next layer, as long as we have a pane with at
        // least one layer in it
        if (currentPane->getLayerCount() > 0) {
            havePrevLayer = true;
            haveNextLayer = true;
        }
    }        

    bool haveCurrentPane =
        (currentPane != 0);
    bool haveCurrentLayer =
        (haveCurrentPane &&
         (currentLayer != 0));
    bool haveMainModel =
	(getMainModel() != 0);
    bool havePlayTarget =
	(m_playTarget != 0 || m_audioIO != 0);
    bool haveSelection = 
	(m_viewManager &&
	 !m_viewManager->getSelections().empty());
    bool haveCurrentEditableLayer =
	(haveCurrentLayer &&
	 currentLayer->isLayerEditable());
    bool haveCurrentTimeInstantsLayer = 
	(haveCurrentLayer &&
	 dynamic_cast<TimeInstantLayer *>(currentLayer));
    bool haveCurrentDurationLayer = 
	(haveCurrentLayer &&
	 (dynamic_cast<NoteLayer *>(currentLayer) ||
	  dynamic_cast<FlexiNoteLayer *>(currentLayer) ||
          dynamic_cast<RegionLayer *>(currentLayer)));
    bool haveCurrentColour3DPlot =
        (haveCurrentLayer &&
         dynamic_cast<Colour3DPlotLayer *>(currentLayer));
    bool haveClipboardContents =
        (m_viewManager &&
         !m_viewManager->getClipboard().empty());
    bool haveTabularLayer =
        (haveCurrentLayer &&
         dynamic_cast<TabularModel *>(currentLayer->getModel()));

    emit canAddPane(haveMainModel);
    emit canDeleteCurrentPane(haveCurrentPane);
    emit canZoom(haveMainModel && haveCurrentPane);
    emit canScroll(haveMainModel && haveCurrentPane);
    emit canAddLayer(haveMainModel && haveCurrentPane);
    emit canImportMoreAudio(haveMainModel);
    emit canReplaceMainAudio(haveMainModel);
    emit canImportLayer(haveMainModel && haveCurrentPane);
    emit canExportAudio(haveMainModel);
    emit canChangeSessionTemplate(haveMainModel);
    emit canExportLayer(haveMainModel &&
                        (haveCurrentEditableLayer || haveCurrentColour3DPlot));
    emit canExportImage(haveMainModel && haveCurrentPane);
    emit canDeleteCurrentLayer(haveCurrentLayer);
    emit canRenameLayer(haveCurrentLayer);
    emit canEditLayer(haveCurrentEditableLayer);
    emit canEditLayerTabular(haveCurrentEditableLayer || haveTabularLayer);
    emit canMeasureLayer(haveCurrentLayer);
    emit canSelect(haveMainModel && haveCurrentPane);
    emit canPlay(haveMainModel && havePlayTarget);
    emit canRecord(m_recordTarget != 0);
    emit canFfwd(haveMainModel);
    emit canRewind(haveMainModel);
    emit canPaste(haveClipboardContents);
    emit canInsertInstant(haveCurrentPane);
    emit canInsertInstantsAtBoundaries(haveCurrentPane && haveSelection);
    emit canInsertItemAtSelection(haveCurrentPane && haveSelection && haveCurrentDurationLayer);
    emit canRenumberInstants(haveCurrentTimeInstantsLayer && haveSelection);
    emit canPlaySelection(haveMainModel && havePlayTarget && haveSelection);
    emit canClearSelection(haveSelection);
    emit canEditSelection(haveSelection && haveCurrentEditableLayer);
    emit canSave(m_sessionFile != "" && m_documentModified);
    emit canSaveAs(haveMainModel);
    emit canSelectPreviousPane(havePrevPane);
    emit canSelectNextPane(haveNextPane);
    emit canSelectPreviousLayer(havePrevLayer);
    emit canSelectNextLayer(haveNextLayer);
}

void
MainWindowBase::documentModified()
{
//    SVDEBUG << "MainWindowBase::documentModified" << endl;

    if (!m_documentModified) {
        //!!! this in subclass implementation?
	setWindowTitle(tr("%1 (modified)").arg(windowTitle()));
    }

    m_documentModified = true;
    updateMenuStates();
}

void
MainWindowBase::documentRestored()
{
//    SVDEBUG << "MainWindowBase::documentRestored" << endl;

    if (m_documentModified) {
        //!!! this in subclass implementation?
	QString wt(windowTitle());
	wt.replace(tr(" (modified)"), "");
	setWindowTitle(wt);
    }

    m_documentModified = false;
    updateMenuStates();
}

void
MainWindowBase::playLoopToggled()
{
    QAction *action = dynamic_cast<QAction *>(sender());
    
    if (action) {
	m_viewManager->setPlayLoopMode(action->isChecked());
    } else {
	m_viewManager->setPlayLoopMode(!m_viewManager->getPlayLoopMode());
    }
}

void
MainWindowBase::playSelectionToggled()
{
    QAction *action = dynamic_cast<QAction *>(sender());
    
    if (action) {
	m_viewManager->setPlaySelectionMode(action->isChecked());
    } else {
	m_viewManager->setPlaySelectionMode(!m_viewManager->getPlaySelectionMode());
    }
}

void
MainWindowBase::playSoloToggled()
{
    QAction *action = dynamic_cast<QAction *>(sender());
    
    if (action) {
	m_viewManager->setPlaySoloMode(action->isChecked());
    } else {
	m_viewManager->setPlaySoloMode(!m_viewManager->getPlaySoloMode());
    }

    if (m_viewManager->getPlaySoloMode()) {
        currentPaneChanged(m_paneStack->getCurrentPane());
    } else {
        m_viewManager->setPlaybackModel(0);
        if (m_playSource) {
            m_playSource->clearSoloModelSet();
        }
    }
}

void
MainWindowBase::currentPaneChanged(Pane *p)
{
    updateMenuStates();
    updateVisibleRangeDisplay(p);

    if (!p) return;

    if (!(m_viewManager &&
          m_playSource &&
          m_viewManager->getPlaySoloMode())) {
        if (m_viewManager) m_viewManager->setPlaybackModel(0);
        return;
    }

    Model *prevPlaybackModel = m_viewManager->getPlaybackModel();

    // What we want here is not the currently playing frame (unless we
    // are about to clear out the audio playback buffers -- which may
    // or may not be possible, depending on the audio driver).  What
    // we want is the frame that was last committed to the soundcard
    // buffers, as the audio driver will continue playing up to that
    // frame before switching to whichever one we decide we want to
    // switch to, regardless of our efforts.

    sv_frame_t frame = m_playSource->getCurrentBufferedFrame();

    cerr << "currentPaneChanged: current frame (in ref model) = " << frame << endl;

    View::ModelSet soloModels = p->getModels();
    
    View::ModelSet sources;
    for (View::ModelSet::iterator mi = soloModels.begin();
         mi != soloModels.end(); ++mi) {
        // If a model in this pane is derived from something else,
        // then we want to play that model as well -- if the model
        // that's derived from it is not something that is itself
        // individually playable (e.g. a waveform)
        if (*mi &&
            !dynamic_cast<RangeSummarisableTimeValueModel *>(*mi) &&
            (*mi)->getSourceModel()) {
            sources.insert((*mi)->getSourceModel());
        }
    }
    for (View::ModelSet::iterator mi = sources.begin();
         mi != sources.end(); ++mi) {
        soloModels.insert(*mi);
    }

    //!!! Need an "atomic" way of telling the play source that the
    //playback model has changed, and changing it on ViewManager --
    //the play source should be making the setPlaybackModel call to
    //ViewManager

    for (View::ModelSet::iterator mi = soloModels.begin();
         mi != soloModels.end(); ++mi) {
        if (dynamic_cast<RangeSummarisableTimeValueModel *>(*mi)) {
            m_viewManager->setPlaybackModel(*mi);
        }
    }
    
    RangeSummarisableTimeValueModel *a = 
        dynamic_cast<RangeSummarisableTimeValueModel *>(prevPlaybackModel);
    RangeSummarisableTimeValueModel *b = 
        dynamic_cast<RangeSummarisableTimeValueModel *>(m_viewManager->
                                                        getPlaybackModel());

    m_playSource->setSoloModelSet(soloModels);

    if (a && b && (a != b)) {
        if (m_playSource->isPlaying()) m_playSource->play(frame);
    }
}

void
MainWindowBase::currentLayerChanged(Pane *p, Layer *)
{
    updateMenuStates();
    updateVisibleRangeDisplay(p);
}

void
MainWindowBase::selectAll()
{
    if (!getMainModel()) return;
    m_viewManager->setSelection(Selection(getMainModel()->getStartFrame(),
					  getMainModel()->getEndFrame()));
}

void
MainWindowBase::selectToStart()
{
    if (!getMainModel()) return;
    m_viewManager->setSelection(Selection(getMainModel()->getStartFrame(),
					  m_viewManager->getGlobalCentreFrame()));
}

void
MainWindowBase::selectToEnd()
{
    if (!getMainModel()) return;
    m_viewManager->setSelection(Selection(m_viewManager->getGlobalCentreFrame(),
					  getMainModel()->getEndFrame()));
}

void
MainWindowBase::selectVisible()
{
    Model *model = getMainModel();
    if (!model) return;

    Pane *currentPane = m_paneStack->getCurrentPane();
    if (!currentPane) return;

    sv_frame_t startFrame, endFrame;

    if (currentPane->getStartFrame() < 0) startFrame = 0;
    else startFrame = currentPane->getStartFrame();

    if (currentPane->getEndFrame() > model->getEndFrame()) endFrame = model->getEndFrame();
    else endFrame = currentPane->getEndFrame();

    m_viewManager->setSelection(Selection(startFrame, endFrame));
}

void
MainWindowBase::clearSelection()
{
    m_viewManager->clearSelections();
}

void
MainWindowBase::cut()
{
    Pane *currentPane = m_paneStack->getCurrentPane();
    if (!currentPane) return;

    Layer *layer = currentPane->getSelectedLayer();
    if (!layer) return;

    Clipboard &clipboard = m_viewManager->getClipboard();
    clipboard.clear();

    MultiSelection::SelectionList selections = m_viewManager->getSelections();

    CommandHistory::getInstance()->startCompoundOperation(tr("Cut"), true);

    for (MultiSelection::SelectionList::iterator i = selections.begin();
         i != selections.end(); ++i) {
        layer->copy(currentPane, *i, clipboard);
        layer->deleteSelection(*i);
    }

    CommandHistory::getInstance()->endCompoundOperation();
}

void
MainWindowBase::copy()
{
    Pane *currentPane = m_paneStack->getCurrentPane();
    if (!currentPane) return;

    Layer *layer = currentPane->getSelectedLayer();
    if (!layer) return;

    Clipboard &clipboard = m_viewManager->getClipboard();
    clipboard.clear();

    MultiSelection::SelectionList selections = m_viewManager->getSelections();

    for (MultiSelection::SelectionList::iterator i = selections.begin();
         i != selections.end(); ++i) {
        layer->copy(currentPane, *i, clipboard);
    }
}

void
MainWindowBase::paste()
{
    pasteRelative(0);
}

void
MainWindowBase::pasteAtPlaybackPosition()
{
    sv_frame_t pos = getFrame();
    Clipboard &clipboard = m_viewManager->getClipboard();
    if (!clipboard.empty()) {
        sv_frame_t firstEventFrame = clipboard.getPoints()[0].getFrame();
        sv_frame_t offset = 0;
        if (firstEventFrame < 0) {
            offset = pos - firstEventFrame;
        } else if (firstEventFrame < pos) {
            offset = pos - firstEventFrame;
        } else {
            offset = -(firstEventFrame - pos);
        }
        pasteRelative(offset);
    }
}

void
MainWindowBase::pasteRelative(sv_frame_t offset)
{
    Pane *currentPane = m_paneStack->getCurrentPane();
    if (!currentPane) return;

    Layer *layer = currentPane->getSelectedLayer();

    Clipboard &clipboard = m_viewManager->getClipboard();

    bool inCompound = false;

    if (!layer || !layer->isLayerEditable()) {
        
        CommandHistory::getInstance()->startCompoundOperation
            (tr("Paste"), true);

        // no suitable current layer: create one of the most
        // appropriate sort
        LayerFactory::LayerType type =
            LayerFactory::getInstance()->getLayerTypeForClipboardContents(clipboard);
        layer = m_document->createEmptyLayer(type);

        if (!layer) {
            CommandHistory::getInstance()->endCompoundOperation();
            return;
        }

        m_document->addLayerToView(currentPane, layer);
        m_paneStack->setCurrentLayer(currentPane, layer);

        inCompound = true;
    }

    layer->paste(currentPane, clipboard, offset, true);

    if (inCompound) CommandHistory::getInstance()->endCompoundOperation();
}

void
MainWindowBase::deleteSelected()
{
    if (m_paneStack->getCurrentPane() &&
	m_paneStack->getCurrentPane()->getSelectedLayer()) {
        
        Layer *layer = m_paneStack->getCurrentPane()->getSelectedLayer();

        if (m_viewManager) {

            if (m_viewManager->getToolMode() == ViewManager::MeasureMode) {

                layer->deleteCurrentMeasureRect();
            
            } else {

                MultiSelection::SelectionList selections =
                    m_viewManager->getSelections();
            
                for (MultiSelection::SelectionList::iterator i = selections.begin();
                     i != selections.end(); ++i) {
                    layer->deleteSelection(*i);
                }
            }
	}
    }
}

// FrameTimer method

sv_frame_t
MainWindowBase::getFrame() const
{
    if (m_playSource && m_playSource->isPlaying()) {
        return m_playSource->getCurrentPlayingFrame();
    } else {
        return m_viewManager->getPlaybackFrame();
    }
}    

void
MainWindowBase::insertInstant()
{
    insertInstantAt(getFrame());
}

void
MainWindowBase::insertInstantsAtBoundaries()
{
    MultiSelection::SelectionList selections = m_viewManager->getSelections();
    for (MultiSelection::SelectionList::iterator i = selections.begin();
         i != selections.end(); ++i) {
        sv_frame_t start = i->getStartFrame();
        sv_frame_t end = i->getEndFrame();
        if (start != end) {
            insertInstantAt(start);
            insertInstantAt(end);
        }
    }
}

void
MainWindowBase::insertInstantAt(sv_frame_t frame)
{
    Pane *pane = m_paneStack->getCurrentPane();
    if (!pane) {
        return;
    }

    frame = pane->alignFromReference(frame);

    Layer *layer = dynamic_cast<TimeInstantLayer *>
        (pane->getSelectedLayer());

    if (!layer) {
        for (int i = pane->getLayerCount(); i > 0; --i) {
            layer = dynamic_cast<TimeInstantLayer *>(pane->getLayer(i - 1));
            if (layer) break;
        }

        if (!layer) {
            CommandHistory::getInstance()->startCompoundOperation
                (tr("Add Point"), true);
            layer = m_document->createEmptyLayer(LayerFactory::TimeInstants);
            if (layer) {
                m_document->addLayerToView(pane, layer);
                m_paneStack->setCurrentLayer(pane, layer);
            }
            CommandHistory::getInstance()->endCompoundOperation();
        }
    }

    if (layer) {
    
        Model *model = layer->getModel();
        SparseOneDimensionalModel *sodm = dynamic_cast<SparseOneDimensionalModel *>
            (model);

        if (sodm) {
            SparseOneDimensionalModel::Point point(frame, "");

            SparseOneDimensionalModel::Point prevPoint(0);
            bool havePrevPoint = false;

            SparseOneDimensionalModel::EditCommand *command =
                new SparseOneDimensionalModel::EditCommand(sodm, tr("Add Point"));

            if (m_labeller) {

                if (m_labeller->requiresPrevPoint()) {

                    SparseOneDimensionalModel::PointList prevPoints =
                        sodm->getPreviousPoints(frame);

                    if (!prevPoints.empty()) {
                        prevPoint = *prevPoints.begin();
                        havePrevPoint = true;
                    }
                }

                m_labeller->setSampleRate(sodm->getSampleRate());

                if (m_labeller->actingOnPrevPoint() && havePrevPoint) {
                    command->deletePoint(prevPoint);
                }

                m_labeller->label<SparseOneDimensionalModel::Point>
                    (point, havePrevPoint ? &prevPoint : 0);

                if (m_labeller->actingOnPrevPoint() && havePrevPoint) {
                    command->addPoint(prevPoint);
                }
            }
            
            command->addPoint(point);

            command->setName(tr("Add Point at %1 s")
                             .arg(RealTime::frame2RealTime
                                  (frame,
                                   sodm->getSampleRate())
                                  .toText(false).c_str()));

            Command *c = command->finish();
            if (c) CommandHistory::getInstance()->addCommand(c, false);
        }
    }
}

void
MainWindowBase::insertItemAtSelection()
{
    MultiSelection::SelectionList selections = m_viewManager->getSelections();
    for (MultiSelection::SelectionList::iterator i = selections.begin();
         i != selections.end(); ++i) {
        sv_frame_t start = i->getStartFrame();
        sv_frame_t end = i->getEndFrame();
        if (start < end) {
            insertItemAt(start, end - start);
        }
    }
}

void
MainWindowBase::insertItemAt(sv_frame_t frame, sv_frame_t duration)
{
    Pane *pane = m_paneStack->getCurrentPane();
    if (!pane) {
        return;
    }

    // ugh!

    sv_frame_t alignedStart = pane->alignFromReference(frame);
    sv_frame_t alignedEnd = pane->alignFromReference(frame + duration);
    if (alignedStart >= alignedEnd) return;
    sv_frame_t alignedDuration = alignedEnd - alignedStart;

    Command *c = 0;

    QString name = tr("Add Item at %1 s")
        .arg(RealTime::frame2RealTime
             (alignedStart,
              getMainModel()->getSampleRate())
             .toText(false).c_str());

    Layer *layer = pane->getSelectedLayer();
    if (!layer) return;

    RegionModel *rm = dynamic_cast<RegionModel *>(layer->getModel());
    if (rm) {
        RegionModel::Point point(alignedStart,
                                 rm->getValueMaximum() + 1,
                                 alignedDuration,
                                 "");
        RegionModel::EditCommand *command =
            new RegionModel::EditCommand(rm, tr("Add Point"));
        command->addPoint(point);
        command->setName(name);
        c = command->finish();
    }

    if (c) {
        CommandHistory::getInstance()->addCommand(c, false);
        return;
    }

    NoteModel *nm = dynamic_cast<NoteModel *>(layer->getModel());
    if (nm) {
        NoteModel::Point point(alignedStart,
                               nm->getValueMinimum(),
                               alignedDuration,
                               1.f,
                               "");
        NoteModel::EditCommand *command =
            new NoteModel::EditCommand(nm, tr("Add Point"));
        command->addPoint(point);
        command->setName(name);
        c = command->finish();
    }

    if (c) {
        CommandHistory::getInstance()->addCommand(c, false);
        return;
    }

    FlexiNoteModel *fnm = dynamic_cast<FlexiNoteModel *>(layer->getModel());
    if (fnm) {
        FlexiNoteModel::Point point(alignedStart,
                                    fnm->getValueMinimum(),
                                    alignedDuration,
                                    1.f,
                                    "");
        FlexiNoteModel::EditCommand *command =
            new FlexiNoteModel::EditCommand(fnm, tr("Add Point"));
        command->addPoint(point);
        command->setName(name);
        c = command->finish();
    }
    
    if (c) {
        CommandHistory::getInstance()->addCommand(c, false);
        return;
    }
}

void
MainWindowBase::renumberInstants()
{
    Pane *pane = m_paneStack->getCurrentPane();
    if (!pane) return;

    Layer *layer = dynamic_cast<TimeInstantLayer *>(pane->getSelectedLayer());
    if (!layer) return;

    MultiSelection ms(m_viewManager->getSelection());
    
    Model *model = layer->getModel();
    SparseOneDimensionalModel *sodm = dynamic_cast<SparseOneDimensionalModel *>
        (model);
    if (!sodm) return;

    if (!m_labeller) return;

    Labeller labeller(*m_labeller);
    labeller.setSampleRate(sodm->getSampleRate());

    // This uses a command

    labeller.labelAll<SparseOneDimensionalModel::Point>(*sodm, &ms);
}

MainWindowBase::FileOpenStatus
MainWindowBase::openPath(QString fileOrUrl, AudioFileOpenMode mode)
{
    ProgressDialog dialog(tr("Opening file or URL..."), true, 2000, this);
    connect(&dialog, SIGNAL(showing()), this, SIGNAL(hideSplash()));
    return open(FileSource(fileOrUrl, &dialog), mode);
}

MainWindowBase::FileOpenStatus
MainWindowBase::open(FileSource source, AudioFileOpenMode mode)
{
    FileOpenStatus status;

    if (!source.isAvailable()) return FileOpenFailed;
    source.waitForData();

    bool canImportLayer = (getMainModel() != 0 &&
                           m_paneStack != 0 &&
                           m_paneStack->getCurrentPane() != 0);

    bool rdf = (source.getExtension().toLower() == "rdf" ||
                source.getExtension().toLower() == "n3" ||
                source.getExtension().toLower() == "ttl");

    bool audio = AudioFileReaderFactory::getKnownExtensions().contains
        (source.getExtension().toLower());

    bool rdfSession = false;
    if (rdf) {
        RDFImporter::RDFDocumentType rdfType = 
            RDFImporter::identifyDocumentType
            (QUrl::fromLocalFile(source.getLocalFilename()).toString());
        if (rdfType == RDFImporter::AudioRefAndAnnotations ||
            rdfType == RDFImporter::AudioRef) {
            rdfSession = true;
        } else if (rdfType == RDFImporter::NotRDF) {
            rdf = false;
        }
    }

    if (rdf) {
        if (rdfSession) {
            bool cancel = false;
            if (!canImportLayer || shouldCreateNewSessionForRDFAudio(&cancel)) {
                return openSession(source);
            } else if (cancel) {
                return FileOpenCancelled;
            } else {
                return openLayer(source);
            }
        } else {
            if ((status = openSession(source)) != FileOpenFailed) {
                return status;
            } else if (!canImportLayer) {
                return FileOpenWrongMode;
            } else if ((status = openLayer(source)) != FileOpenFailed) {
                return status;
            } else {
                return FileOpenFailed;
            }
        }
    }

    if (audio && (status = openAudio(source, mode)) != FileOpenFailed) {
        return status;
    } else if ((status = openSession(source)) != FileOpenFailed) {
	return status;
    } else if ((status = openPlaylist(source, mode)) != FileOpenFailed) {
        return status;
    } else if (!canImportLayer) {
        return FileOpenWrongMode;
    } else if ((status = openImage(source)) != FileOpenFailed) {
        return status;
    } else if ((status = openLayer(source)) != FileOpenFailed) {
        return status;
    } else {
	return FileOpenFailed;
    }
}

MainWindowBase::FileOpenStatus
MainWindowBase::openAudio(FileSource source, AudioFileOpenMode mode,
                          QString templateName)
{
    SVDEBUG << "MainWindowBase::openAudio(" << source.getLocation() << ") with mode " << mode << " and template " << templateName << endl;

    if (templateName == "") {
        templateName = getDefaultSessionTemplate();
    }

//    cerr << "template is: \"" << templateName << "\"" << endl;

    if (!source.isAvailable()) {
        if (source.wasCancelled()) {
            return FileOpenCancelled;
        } else {
            return FileOpenFailed;
        }
    }

    source.waitForData();

    m_openingAudioFile = true;

    sv_samplerate_t rate = 0;

    if (Preferences::getInstance()->getFixedSampleRate() != 0) {
        rate = Preferences::getInstance()->getFixedSampleRate();
    } else if (Preferences::getInstance()->getResampleOnLoad()) {
        rate = m_playSource->getSourceSampleRate();
    }

    ReadOnlyWaveFileModel *newModel = new ReadOnlyWaveFileModel(source, rate);

    if (!newModel->isOK()) {
	delete newModel;
        m_openingAudioFile = false;
        if (source.wasCancelled()) {
            return FileOpenCancelled;
        } else { 
            return FileOpenFailed;
        }
    }

//    cerr << "mode = " << mode << endl;

    if (mode == AskUser) {
        if (getMainModel()) {

            QSettings settings;
            settings.beginGroup("MainWindow");
            int lastMode = settings.value("lastaudioopenmode", 0).toBool();
            settings.endGroup();
            int imode = 0;
            
            QStringList items;
            items << tr("Close the current session and start a new one")
                  << tr("Replace the main audio file in this session")
                  << tr("Add the audio file to this session");

            bool ok = false;
            QString item = ListInputDialog::getItem
                (this, tr("Select target for import"),
                 tr("<b>Select a target for import</b><p>You already have an audio file loaded.<br>What would you like to do with the new audio file?"),
                 items, lastMode, &ok);
            
            if (!ok || item.isEmpty()) {
                delete newModel;
                m_openingAudioFile = false;
                return FileOpenCancelled;
            }
            
            for (int i = 0; i < items.size(); ++i) {
                if (item == items[i]) imode = i;
            }

            settings.beginGroup("MainWindow");
            settings.setValue("lastaudioopenmode", imode);
            settings.endGroup();

            mode = (AudioFileOpenMode)imode;

        } else {
            // no main model: make a new session
            mode = ReplaceSession;
        }
    }

    if (mode == ReplaceCurrentPane) {

        Pane *pane = m_paneStack->getCurrentPane();
        if (pane) {
            if (getMainModel()) {
                View::ModelSet models(pane->getModels());
                if (models.find(getMainModel()) != models.end()) {
                    // Current pane contains main model: replace that
                    mode = ReplaceMainModel;
                }
                // Otherwise the current pane has a non-default model,
                // which we will deal with later
            } else {
                // We have no main model, so start a new session with
                // optional template
                mode = ReplaceSession;
            }
        } else {
            // We seem to have no current pane!  Oh well
            mode = CreateAdditionalModel;
        }
    }

    if (mode == CreateAdditionalModel && !getMainModel()) {
        SVDEBUG << "Mode is CreateAdditionalModel but we have no main model, switching to ReplaceSession mode" << endl;
        mode = ReplaceSession;
    }

    bool loadedTemplate = false;

    if (mode == ReplaceSession) {

        if (!checkSaveModified()) return FileOpenCancelled;

        SVDEBUG << "SV looking for template " << templateName << endl;
        if (templateName != "") {
            FileOpenStatus tplStatus = openSessionTemplate(templateName);
            if (tplStatus == FileOpenCancelled) {
                cerr << "Template load cancelled" << endl;
                return FileOpenCancelled;
            }
            if (tplStatus != FileOpenFailed) {
                cerr << "Template load succeeded" << endl;
                loadedTemplate = true;
            }
        }

        if (!loadedTemplate) {
            SVDEBUG << "No template found: closing session, creating new empty document" << endl;
            closeSession();
            createDocument();
        }

        SVDEBUG << "Now switching to ReplaceMainModel mode" << endl;
        mode = ReplaceMainModel;
    }

    emit activity(tr("Import audio file \"%1\"").arg(source.getLocation()));

    if (mode == ReplaceMainModel) {

        Model *prevMain = getMainModel();
        if (prevMain) {
            m_playSource->removeModel(prevMain);
            PlayParameterRepository::getInstance()->removePlayable(prevMain);
        }
        PlayParameterRepository::getInstance()->addPlayable(newModel);

        SVDEBUG << "SV about to call setMainModel(" << newModel << "): prevMain is " << prevMain << endl;

	m_document->setMainModel(newModel);

	setupMenus();

	if (loadedTemplate || (m_sessionFile == "")) {
            //!!! shouldn't be dealing directly with title from here -- call a method
	    setWindowTitle(tr("%1: %2")
                           .arg(QApplication::applicationName())
                           .arg(source.getLocation()));
	    CommandHistory::getInstance()->clear();
	    CommandHistory::getInstance()->documentSaved();
	    m_documentModified = false;
	} else {
	    setWindowTitle(tr("%1: %2 [%3]")
                           .arg(QApplication::applicationName())
			   .arg(QFileInfo(m_sessionFile).fileName())
			   .arg(source.getLocation()));
	    if (m_documentModified) {
		m_documentModified = false;
		documentModified(); // so as to restore "(modified)" window title
	    }
	}

        if (!source.isRemote()) m_audioFile = source.getLocalFilename();

    } else if (mode == CreateAdditionalModel) {

	CommandHistory::getInstance()->startCompoundOperation
	    (tr("Import \"%1\"").arg(source.getBasename()), true);

	m_document->addImportedModel(newModel);

	AddPaneCommand *command = new AddPaneCommand(this);
	CommandHistory::getInstance()->addCommand(command);

	Pane *pane = command->getPane();

        if (m_timeRulerLayer) {
            m_document->addLayerToView(pane, m_timeRulerLayer);
        }

	Layer *newLayer = m_document->createImportedLayer(newModel);

	if (newLayer) {
	    m_document->addLayerToView(pane, newLayer);
	}
	
	CommandHistory::getInstance()->endCompoundOperation();

    } else if (mode == ReplaceCurrentPane) {

        // We know there is a current pane, otherwise we would have
        // reset the mode to CreateAdditionalModel above; and we know
        // the current pane does not contain the main model, otherwise
        // we would have reset it to ReplaceMainModel.  But we don't
        // know whether the pane contains a waveform model at all.
        
        Pane *pane = m_paneStack->getCurrentPane();
        Layer *replace = 0;

        for (int i = 0; i < pane->getLayerCount(); ++i) {
            Layer *layer = pane->getLayer(i);
            if (dynamic_cast<WaveformLayer *>(layer)) {
                replace = layer;
                break;
            }
        }

	CommandHistory::getInstance()->startCompoundOperation
	    (tr("Import \"%1\"").arg(source.getBasename()), true);

	m_document->addImportedModel(newModel);

        if (replace) {
            m_document->removeLayerFromView(pane, replace);
        }

	Layer *newLayer = m_document->createImportedLayer(newModel);

	if (newLayer) {
	    m_document->addLayerToView(pane, newLayer);
	}
	
	CommandHistory::getInstance()->endCompoundOperation();
    }

    updateMenuStates();
    m_recentFiles.addFile(source.getLocation());
    if (!source.isRemote()) {
        // for file dialog
        registerLastOpenedFilePath(FileFinder::AudioFile,
                                   source.getLocalFilename());
    }
    m_openingAudioFile = false;

    currentPaneChanged(m_paneStack->getCurrentPane());

    emit audioFileLoaded();

    return FileOpenSucceeded;
}

MainWindowBase::FileOpenStatus
MainWindowBase::openPlaylist(FileSource source, AudioFileOpenMode mode)
{
    SVDEBUG << "MainWindowBase::openPlaylist(" << source.getLocation() << ")" << endl;

    std::set<QString> extensions;
    PlaylistFileReader::getSupportedExtensions(extensions);
    QString extension = source.getExtension().toLower();
    if (extensions.find(extension) == extensions.end()) return FileOpenFailed;

    if (!source.isAvailable()) return FileOpenFailed;
    source.waitForData();

    PlaylistFileReader reader(source.getLocalFilename());
    if (!reader.isOK()) return FileOpenFailed;

    PlaylistFileReader::Playlist playlist = reader.load();

    bool someSuccess = false;

    for (PlaylistFileReader::Playlist::const_iterator i = playlist.begin();
         i != playlist.end(); ++i) {

        ProgressDialog dialog(tr("Opening playlist..."), true, 2000, this);
        connect(&dialog, SIGNAL(showing()), this, SIGNAL(hideSplash()));
        FileOpenStatus status = openAudio(FileSource(*i, &dialog), mode);

        if (status == FileOpenCancelled) {
            return FileOpenCancelled;
        }

        if (status == FileOpenSucceeded) {
            someSuccess = true;
            mode = CreateAdditionalModel;
        }
    }

    if (someSuccess) return FileOpenSucceeded;
    else return FileOpenFailed;
}

MainWindowBase::FileOpenStatus
MainWindowBase::openLayer(FileSource source)
{
    SVDEBUG << "MainWindowBase::openLayer(" << source.getLocation() << ")" << endl;

    Pane *pane = m_paneStack->getCurrentPane();
    
    if (!pane) {
	// shouldn't happen, as the menu action should have been disabled
	cerr << "WARNING: MainWindowBase::openLayer: no current pane" << endl;
	return FileOpenWrongMode;
    }

    if (!getMainModel()) {
	// shouldn't happen, as the menu action should have been disabled
	cerr << "WARNING: MainWindowBase::openLayer: No main model -- hence no default sample rate available" << endl;
	return FileOpenWrongMode;
    }

    if (!source.isAvailable()) return FileOpenFailed;
    source.waitForData();

    QString path = source.getLocalFilename();

    RDFImporter::RDFDocumentType rdfType = 
        RDFImporter::identifyDocumentType(QUrl::fromLocalFile(path).toString());

//    cerr << "RDF type:  (in layer) " << (int) rdfType << endl;

    if (rdfType != RDFImporter::NotRDF) {

        return openLayersFromRDF(source);

    } else if (source.getExtension().toLower() == "svl" ||
               (source.getExtension().toLower() == "xml" &&
                (SVFileReader::identifyXmlFile(source.getLocalFilename())
                 == SVFileReader::SVLayerFile))) {

        PaneCallback callback(this);
        QFile file(path);
        
        if (!file.open(QIODevice::ReadOnly | QIODevice::Text)) {
            cerr << "ERROR: MainWindowBase::openLayer("
                      << source.getLocation()
                      << "): Failed to open file for reading" << endl;
            return FileOpenFailed;
        }
        
        SVFileReader reader(m_document, callback, source.getLocation());
        connect
            (&reader, SIGNAL(modelRegenerationFailed(QString, QString, QString)),
             this, SLOT(modelRegenerationFailed(QString, QString, QString)));
        connect
            (&reader, SIGNAL(modelRegenerationWarning(QString, QString, QString)),
             this, SLOT(modelRegenerationWarning(QString, QString, QString)));
        reader.setCurrentPane(pane);
        
        QXmlInputSource inputSource(&file);
        reader.parse(inputSource);
        
        if (!reader.isOK()) {
            cerr << "ERROR: MainWindowBase::openLayer("
                      << source.getLocation()
                      << "): Failed to read XML file: "
                      << reader.getErrorString() << endl;
            return FileOpenFailed;
        }

        emit activity(tr("Import layer XML file \"%1\"").arg(source.getLocation()));

        m_recentFiles.addFile(source.getLocation());

        if (!source.isRemote()) {
            registerLastOpenedFilePath(FileFinder::LayerFile, path); // for file dialog
        }

        return FileOpenSucceeded;

    } else {
        
        try {

            MIDIFileImportDialog midiDlg(this);

            Model *model = DataFileReaderFactory::loadNonCSV
                (path, &midiDlg, getMainModel()->getSampleRate());
        
            if (!model) {
                CSVFormat format(path);
                format.setSampleRate(getMainModel()->getSampleRate());
                CSVFormatDialog *dialog = new CSVFormatDialog(this, format);
                if (dialog->exec() == QDialog::Accepted) {
                    model = DataFileReaderFactory::loadCSV
                        (path, dialog->getFormat(),
                         getMainModel()->getSampleRate());
                }
            }

            if (model) {

                SVDEBUG << "MainWindowBase::openLayer: Have model" << endl;

                emit activity(tr("Import MIDI file \"%1\"").arg(source.getLocation()));

                Layer *newLayer = m_document->createImportedLayer(model);

                if (newLayer) {

                    m_document->addLayerToView(pane, newLayer);
                    m_paneStack->setCurrentLayer(pane, newLayer);

                    m_recentFiles.addFile(source.getLocation());
                    
                    if (!source.isRemote()) {
                        registerLastOpenedFilePath
                            (FileFinder::LayerFile,
                             path); // for file dialog
                    }

                    return FileOpenSucceeded;
                }
            }
        } catch (DataFileReaderFactory::Exception e) {
            if (e == DataFileReaderFactory::ImportCancelled) {
                return FileOpenCancelled;
            }
        }
    }
    
    return FileOpenFailed;
}

MainWindowBase::FileOpenStatus
MainWindowBase::openImage(FileSource source)
{
    SVDEBUG << "MainWindowBase::openImage(" << source.getLocation() << ")" << endl;

    Pane *pane = m_paneStack->getCurrentPane();
    
    if (!pane) {
	// shouldn't happen, as the menu action should have been disabled
	cerr << "WARNING: MainWindowBase::openImage: no current pane" << endl;
	return FileOpenWrongMode;
    }

    if (!m_document->getMainModel()) {
        return FileOpenWrongMode;
    }

    bool newLayer = false;

    ImageLayer *il = dynamic_cast<ImageLayer *>(pane->getSelectedLayer());
    if (!il) {
        for (int i = pane->getLayerCount()-1; i >= 0; --i) {
            il = dynamic_cast<ImageLayer *>(pane->getLayer(i));
            if (il) break;
        }
    }
    if (!il) {
        il = dynamic_cast<ImageLayer *>
            (m_document->createEmptyLayer(LayerFactory::Image));
        if (!il) return FileOpenFailed;
        newLayer = true;
    }

    // We don't put the image file in Recent Files

    cerr << "openImage: trying location \"" << source.getLocation() << "\" in image layer" << endl;

    if (!il->addImage(m_viewManager->getGlobalCentreFrame(), source.getLocation())) {
        if (newLayer) {
            m_document->deleteLayer(il); // also releases its model
        }
        return FileOpenFailed;
    } else {
        if (newLayer) {
            m_document->addLayerToView(pane, il);
        }
        m_paneStack->setCurrentLayer(pane, il);
    }

    return FileOpenSucceeded;
}

MainWindowBase::FileOpenStatus
MainWindowBase::openSessionPath(QString fileOrUrl)
{
    ProgressDialog dialog(tr("Opening session..."), true, 2000, this);
    connect(&dialog, SIGNAL(showing()), this, SIGNAL(hideSplash()));
    return openSession(FileSource(fileOrUrl, &dialog));
}

MainWindowBase::FileOpenStatus
MainWindowBase::openSession(FileSource source)
{
    SVDEBUG << "MainWindowBase::openSession(" << source.getLocation() << ")" << endl;

    if (!source.isAvailable()) return FileOpenFailed;
    source.waitForData();

    QString sessionExt = 
        InteractiveFileFinder::getInstance()->getApplicationSessionExtension();

    if (source.getExtension().toLower() != sessionExt) {

        RDFImporter::RDFDocumentType rdfType = 
            RDFImporter::identifyDocumentType
            (QUrl::fromLocalFile(source.getLocalFilename()).toString());

//        cerr << "RDF type: " << (int)rdfType << endl;

        if (rdfType == RDFImporter::AudioRefAndAnnotations ||
            rdfType == RDFImporter::AudioRef) {
            return openSessionFromRDF(source);
        } else if (rdfType != RDFImporter::NotRDF) {
            return FileOpenFailed;
        }

        if (source.getExtension().toLower() == "xml") {
            if (SVFileReader::identifyXmlFile(source.getLocalFilename()) ==
                SVFileReader::SVSessionFile) {
                cerr << "This XML file looks like a session file, attempting to open it as a session" << endl;
            } else {
                return FileOpenFailed;
            }
        } else {
            return FileOpenFailed;
        }
    }

    QXmlInputSource *inputSource = 0;
    BZipFileDevice *bzFile = 0;
    QFile *rawFile = 0;

    if (source.getExtension().toLower() == sessionExt) {
        bzFile = new BZipFileDevice(source.getLocalFilename());
        if (!bzFile->open(QIODevice::ReadOnly)) {
            delete bzFile;
            return FileOpenFailed;
        }
        inputSource = new QXmlInputSource(bzFile);
    } else {
        rawFile = new QFile(source.getLocalFilename());
        inputSource = new QXmlInputSource(rawFile);
    }

    if (!checkSaveModified()) {
        if (bzFile) bzFile->close();
        delete inputSource;
        delete bzFile;
        delete rawFile;
        return FileOpenCancelled;
    }

    QString error;
    closeSession();
    createDocument();

    PaneCallback callback(this);
    m_viewManager->clearSelections();

    SVFileReader reader(m_document, callback, source.getLocation());
    connect
        (&reader, SIGNAL(modelRegenerationFailed(QString, QString, QString)),
         this, SLOT(modelRegenerationFailed(QString, QString, QString)));
    connect
        (&reader, SIGNAL(modelRegenerationWarning(QString, QString, QString)),
         this, SLOT(modelRegenerationWarning(QString, QString, QString)));

    reader.parse(*inputSource);
    
    if (!reader.isOK()) {
        error = tr("SV XML file read error:\n%1").arg(reader.getErrorString());
    }
    
    if (bzFile) bzFile->close();

    delete inputSource;
    delete bzFile;
    delete rawFile;

    bool ok = (error == "");

    if (ok) {

        emit activity(tr("Import session file \"%1\"").arg(source.getLocation()));

	setWindowTitle(tr("%1: %2")
                       .arg(QApplication::applicationName())
		       .arg(source.getLocation()));

	if (!source.isRemote()) m_sessionFile = source.getLocalFilename();

	setupMenus();

	CommandHistory::getInstance()->clear();
	CommandHistory::getInstance()->documentSaved();
	m_documentModified = false;
	updateMenuStates();

        m_recentFiles.addFile(source.getLocation());

        if (!source.isRemote()) {
            // for file dialog
            registerLastOpenedFilePath(FileFinder::SessionFile,
                                       source.getLocalFilename());
        }

        emit sessionLoaded();

    } else {
	setWindowTitle(QApplication::applicationName());
    }

    return ok ? FileOpenSucceeded : FileOpenFailed;
}

MainWindowBase::FileOpenStatus
MainWindowBase::openSessionTemplate(QString templateName)
{
    // Template in the user's template directory takes
    // priority over a bundled one; we don't unbundle, but
    // open directly from the bundled file (where applicable)
    ResourceFinder rf;
    QString tfile = rf.getResourcePath("templates", templateName + ".svt");
    if (tfile != "") {
        cerr << "SV loading template file " << tfile << endl;
        return openSessionTemplate(FileSource("file:" + tfile));
    } else {
        return FileOpenFailed;
    }
}

MainWindowBase::FileOpenStatus
MainWindowBase::openSessionTemplate(FileSource source)
{
    cerr << "MainWindowBase::openSessionTemplate(" << source.getLocation() << ")" << endl;

    if (!source.isAvailable()) return FileOpenFailed;
    source.waitForData();

    QXmlInputSource *inputSource = 0;
    QFile *file = 0;

    file = new QFile(source.getLocalFilename());
    inputSource = new QXmlInputSource(file);

    if (!checkSaveModified()) {
        delete inputSource;
        delete file;
        return FileOpenCancelled;
    }

    QString error;
    closeSession();
    createDocument();

    PaneCallback callback(this);
    m_viewManager->clearSelections();

    SVFileReader reader(m_document, callback, source.getLocation());
    connect
        (&reader, SIGNAL(modelRegenerationFailed(QString, QString, QString)),
         this, SLOT(modelRegenerationFailed(QString, QString, QString)));
    connect
        (&reader, SIGNAL(modelRegenerationWarning(QString, QString, QString)),
         this, SLOT(modelRegenerationWarning(QString, QString, QString)));

    reader.parse(*inputSource);
    
    if (!reader.isOK()) {
        error = tr("SV XML file read error:\n%1").arg(reader.getErrorString());
    }
    
    delete inputSource;
    delete file;

    bool ok = (error == "");

    setWindowTitle(QApplication::applicationName());

    if (ok) {

        emit activity(tr("Open session template \"%1\"").arg(source.getLocation()));

	setupMenus();

	CommandHistory::getInstance()->clear();
	CommandHistory::getInstance()->documentSaved();
	m_documentModified = false;
	updateMenuStates();

        emit sessionLoaded();
    }

    return ok ? FileOpenSucceeded : FileOpenFailed;
}

MainWindowBase::FileOpenStatus
MainWindowBase::openSessionFromRDF(FileSource source)
{
    SVDEBUG << "MainWindowBase::openSessionFromRDF(" << source.getLocation() << ")" << endl;

    if (!source.isAvailable()) return FileOpenFailed;
    source.waitForData();

    if (!checkSaveModified()) {
        return FileOpenCancelled;
    }
    
    closeSession();
    createDocument();

    FileOpenStatus status = openLayersFromRDF(source);

    setupMenus();
    
    setWindowTitle(tr("%1: %2")
                   .arg(QApplication::applicationName())
                   .arg(source.getLocation()));
    CommandHistory::getInstance()->clear();
    CommandHistory::getInstance()->documentSaved();
    m_documentModified = false;

    emit sessionLoaded();

    return status;
}

MainWindowBase::FileOpenStatus
MainWindowBase::openLayersFromRDF(FileSource source)
{
    sv_samplerate_t rate = 0;

    SVDEBUG << "MainWindowBase::openLayersFromRDF" << endl;

    ProgressDialog dialog(tr("Importing from RDF..."), true, 2000, this);
    connect(&dialog, SIGNAL(showing()), this, SIGNAL(hideSplash()));

    if (getMainModel()) {
        rate = getMainModel()->getSampleRate();
    } else if (Preferences::getInstance()->getResampleOnLoad()) {
        rate = m_playSource->getSourceSampleRate();
    }

    RDFImporter importer
        (QUrl::fromLocalFile(source.getLocalFilename()).toString(), rate);

    if (!importer.isOK()) {
        if (importer.getErrorString() != "") {
            QMessageBox::critical
                (this, tr("Failed to import RDF"),
                 tr("<b>Failed to import RDF</b><p>Importing data from RDF document at \"%1\" failed: %2</p>")
                 .arg(source.getLocation()).arg(importer.getErrorString()));
        }
        return FileOpenFailed;
    }

    std::vector<Model *> models = importer.getDataModels(&dialog);

    dialog.setMessage(tr("Importing from RDF..."));

    if (models.empty()) {
        QMessageBox::critical
            (this, tr("Failed to import RDF"),
             tr("<b>Failed to import RDF</b><p>No suitable data models found for import from RDF document at \"%1\"</p>").arg(source.getLocation()));
        return FileOpenFailed;
    }

    emit activity(tr("Import RDF document \"%1\"").arg(source.getLocation()));

    std::set<Model *> added;

    for (int i = 0; i < (int)models.size(); ++i) {

        Model *m = models[i];
        WaveFileModel *w = dynamic_cast<WaveFileModel *>(m);

        if (w) {

            Pane *pane = addPaneToStack();
            Layer *layer = 0;

            if (m_timeRulerLayer) {
                m_document->addLayerToView(pane, m_timeRulerLayer);
            }

            if (!getMainModel()) {
                m_document->setMainModel(w);
                layer = m_document->createMainModelLayer(LayerFactory::Waveform);
            } else {
                layer = m_document->createImportedLayer(w);
            }

            m_document->addLayerToView(pane, layer);

            added.insert(w);
            
            for (int j = 0; j < (int)models.size(); ++j) {

                Model *dm = models[j];

                if (dm == m) continue;
                if (dm->getSourceModel() != m) continue;

                layer = m_document->createImportedLayer(dm);

                if (layer->isLayerOpaque() ||
                    dynamic_cast<Colour3DPlotLayer *>(layer)) {

                    // these always go in a new pane, with nothing
                    // else going in the same pane

                    Pane *singleLayerPane = addPaneToStack();
                    if (m_timeRulerLayer) {
                        m_document->addLayerToView(singleLayerPane, m_timeRulerLayer);
                    }
                    m_document->addLayerToView(singleLayerPane, layer);

                } else if (layer->getLayerColourSignificance() ==
                           Layer::ColourHasMeaningfulValue) {

                    // these can go in a pane with something else, but
                    // only if none of the something elses also have
                    // this quality

                    bool needNewPane = false;
                    for (int i = 0; i < pane->getLayerCount(); ++i) {
                        Layer *otherLayer = pane->getLayer(i);
                        if (otherLayer &&
                            (otherLayer->getLayerColourSignificance() ==
                             Layer::ColourHasMeaningfulValue)) {
                            needNewPane = true;
                            break;
                        }
                    }
                    if (needNewPane) {
                        pane = addPaneToStack();
                    }

                    m_document->addLayerToView(pane, layer);

                } else {

                    if (pane->getLayerCount() > 4) {
                        pane = addPaneToStack();
                    }

                    m_document->addLayerToView(pane, layer);
                }

                added.insert(dm);
            }
        }
    }

    for (int i = 0; i < (int)models.size(); ++i) {

        Model *m = models[i];

        if (added.find(m) == added.end()) {
            
            Layer *layer = m_document->createImportedLayer(m);
            if (!layer) return FileOpenFailed;

            Pane *singleLayerPane = addPaneToStack();
            if (m_timeRulerLayer) {
                m_document->addLayerToView(singleLayerPane, m_timeRulerLayer);
            }
            m_document->addLayerToView(singleLayerPane, layer);
        }
    }
            
    m_recentFiles.addFile(source.getLocation());
    return FileOpenSucceeded;
}

void
MainWindowBase::createAudioIO()
{
    if (m_playTarget || m_audioIO) return;

    if (!(m_soundOptions & WithAudioOutput)) return;

    //!!! how to handle preferences
/*    
    QSettings settings;
    settings.beginGroup("Preferences");
    QString targetName = settings.value("audio-target", "").toString();
    settings.endGroup();
    AudioTargetFactory *factory = AudioTargetFactory::getInstance();

    factory->setDefaultCallbackTarget(targetName);
*/

    if (m_soundOptions & WithAudioInput) {
        m_audioIO = breakfastquay::AudioFactory::
            createCallbackIO(m_recordTarget, m_playSource);
        m_audioIO->suspend(); // start in suspended state
        m_playSource->setSystemPlaybackTarget(m_audioIO);
        m_recordTarget->setSystemRecordSource(m_audioIO);
    } else {
        m_playTarget = breakfastquay::AudioFactory::
            createCallbackPlayTarget(m_playSource);
        m_playSource->setSystemPlaybackTarget(m_playTarget);
    }

    if (!m_playTarget && !m_audioIO) {
        emit hideSplash();

//        if (factory->isAutoCallbackTarget(targetName)) {
            QMessageBox::warning
	    (this, tr("Couldn't open audio device"),
	     tr("<b>No audio available</b><p>Could not open an audio device for playback.<p>Automatic audio device detection failed. Audio playback will not be available during this session.</p>"),
	     QMessageBox::Ok);
/*
        } else {
            QMessageBox::warning
                (this, tr("Couldn't open audio device"),
                 tr("<b>No audio available</b><p>Failed to open your preferred audio device (\"%1\").<p>Audio playback will not be available during this session.</p>")
                 .arg(factory->getCallbackTargetDescription(targetName)),
                 QMessageBox::Ok);
        }
*/
            return;
    }
}

WaveFileModel *
MainWindowBase::getMainModel()
{
    if (!m_document) return 0;
    return m_document->getMainModel();
}

const WaveFileModel *
MainWindowBase::getMainModel() const
{
    if (!m_document) return 0;
    return m_document->getMainModel();
}

void
MainWindowBase::createDocument()
{
    m_document = new Document;

    connect(m_document, SIGNAL(layerAdded(Layer *)),
	    this, SLOT(layerAdded(Layer *)));
    connect(m_document, SIGNAL(layerRemoved(Layer *)),
	    this, SLOT(layerRemoved(Layer *)));
    connect(m_document, SIGNAL(layerAboutToBeDeleted(Layer *)),
	    this, SLOT(layerAboutToBeDeleted(Layer *)));
    connect(m_document, SIGNAL(layerInAView(Layer *, bool)),
	    this, SLOT(layerInAView(Layer *, bool)));

    connect(m_document, SIGNAL(modelAdded(Model *)),
	    this, SLOT(modelAdded(Model *)));
    connect(m_document, SIGNAL(mainModelChanged(WaveFileModel *)),
	    this, SLOT(mainModelChanged(WaveFileModel *)));
    connect(m_document, SIGNAL(modelAboutToBeDeleted(Model *)),
	    this, SLOT(modelAboutToBeDeleted(Model *)));

    connect(m_document, SIGNAL(modelGenerationFailed(QString, QString)),
            this, SLOT(modelGenerationFailed(QString, QString)));
    connect(m_document, SIGNAL(modelRegenerationWarning(QString, QString, QString)),
            this, SLOT(modelRegenerationWarning(QString, QString, QString)));
    connect(m_document, SIGNAL(modelGenerationFailed(QString, QString)),
            this, SLOT(modelGenerationFailed(QString, QString)));
    connect(m_document, SIGNAL(modelRegenerationWarning(QString, QString, QString)),
            this, SLOT(modelRegenerationWarning(QString, QString, QString)));
    connect(m_document, SIGNAL(alignmentFailed(QString, QString)),
            this, SLOT(alignmentFailed(QString, QString)));

    emit replacedDocument();
}

bool
MainWindowBase::saveSessionFile(QString path)
{
    try {

        TempWriteFile temp(path);

        BZipFileDevice bzFile(temp.getTemporaryFilename());
        if (!bzFile.open(QIODevice::WriteOnly)) {
            cerr << "Failed to open session file \""
                      << temp.getTemporaryFilename()
                      << "\" for writing: "
                      << bzFile.errorString() << endl;
            return false;
        }

        QApplication::setOverrideCursor(QCursor(Qt::WaitCursor));

        QTextStream out(&bzFile);
        out.setCodec(QTextCodec::codecForName("UTF-8"));
        toXml(out, false);
        out.flush();

        QApplication::restoreOverrideCursor();

        if (!bzFile.isOK()) {
            QMessageBox::critical(this, tr("Failed to write file"),
                                  tr("<b>Save failed</b><p>Failed to write to file \"%1\": %2")
                                  .arg(path).arg(bzFile.errorString()));
            bzFile.close();
            return false;
        }

        bzFile.close();
        temp.moveToTarget();
        return true;

    } catch (FileOperationFailed &f) {
        
        QMessageBox::critical(this, tr("Failed to write file"),
                              tr("<b>Save failed</b><p>Failed to write to file \"%1\": %2")
                              .arg(path).arg(f.what()));
        return false;
    }
}

bool
MainWindowBase::saveSessionTemplate(QString path)
{
    try {

        TempWriteFile temp(path);

        QFile file(temp.getTemporaryFilename());
        if (!file.open(QIODevice::WriteOnly)) {
            cerr << "Failed to open session template file \""
                      << temp.getTemporaryFilename()
                      << "\" for writing: "
                      << file.errorString() << endl;
            return false;
        }
        
        QApplication::setOverrideCursor(QCursor(Qt::WaitCursor));

        QTextStream out(&file);
        out.setCodec(QTextCodec::codecForName("UTF-8"));
        toXml(out, true);
        out.flush();

        QApplication::restoreOverrideCursor();

        file.close();
        temp.moveToTarget();
        return true;

    } catch (FileOperationFailed &f) {
        
        QMessageBox::critical(this, tr("Failed to write file"),
                              tr("<b>Save failed</b><p>Failed to write to file \"%1\": %2")
                              .arg(path).arg(f.what()));
        return false;
    }
}

void
MainWindowBase::toXml(QTextStream &out, bool asTemplate)
{
    QString indent("  ");

    out << "<?xml version=\"1.0\" encoding=\"UTF-8\"?>\n";
    out << "<!DOCTYPE sonic-visualiser>\n";
    out << "<sv>\n";

    if (asTemplate) {
        m_document->toXmlAsTemplate(out, "", "");
    } else {
        m_document->toXml(out, "", "");
    }

    out << "<display>\n";

    out << QString("  <window width=\"%1\" height=\"%2\"/>\n")
	.arg(width()).arg(height());

    for (int i = 0; i < m_paneStack->getPaneCount(); ++i) {

	Pane *pane = m_paneStack->getPane(i);

	if (pane) {
            pane->toXml(out, indent);
	}
    }

    out << "</display>\n";

    m_viewManager->getSelection().toXml(out);

    out << "</sv>\n";
}

Pane *
MainWindowBase::addPaneToStack()
{
    cerr << "MainWindowBase::addPaneToStack()" << endl;
    AddPaneCommand *command = new AddPaneCommand(this);
    CommandHistory::getInstance()->addCommand(command);
    Pane *pane = command->getPane();
    return pane;
}

void
MainWindowBase::zoomIn()
{
    Pane *currentPane = m_paneStack->getCurrentPane();
    if (currentPane) currentPane->zoom(true);
}

void
MainWindowBase::zoomOut()
{
    Pane *currentPane = m_paneStack->getCurrentPane();
    if (currentPane) currentPane->zoom(false);
}

void
MainWindowBase::zoomToFit()
{
    Pane *currentPane = m_paneStack->getCurrentPane();
    if (!currentPane) return;

    Model *model = getMainModel();
    if (!model) return;
    
    sv_frame_t start = model->getStartFrame();
    sv_frame_t end = model->getEndFrame();
    if (m_playSource) end = std::max(end, m_playSource->getPlayEndFrame());
    int pixels = currentPane->width();

    int sw = currentPane->getVerticalScaleWidth();
    if (pixels > sw * 2) pixels -= sw * 2;
    else pixels = 1;
    if (pixels > 4) pixels -= 4;

    int zoomLevel = int((end - start) / pixels);
    if (zoomLevel < 1) zoomLevel = 1;

    currentPane->setZoomLevel(zoomLevel);
    currentPane->setCentreFrame((start + end) / 2);
}

void
MainWindowBase::zoomDefault()
{
    Pane *currentPane = m_paneStack->getCurrentPane();
    QSettings settings;
    settings.beginGroup("MainWindow");
    int zoom = settings.value("zoom-default", 1024).toInt();
    settings.endGroup();
    if (currentPane) currentPane->setZoomLevel(zoom);
}

void
MainWindowBase::scrollLeft()
{
    Pane *currentPane = m_paneStack->getCurrentPane();
    if (currentPane) currentPane->scroll(false, false);
}

void
MainWindowBase::jumpLeft()
{
    Pane *currentPane = m_paneStack->getCurrentPane();
    if (currentPane) currentPane->scroll(false, true);
}

void
MainWindowBase::peekLeft()
{
    Pane *currentPane = m_paneStack->getCurrentPane();
    if (currentPane) currentPane->scroll(false, false, false);
}

void
MainWindowBase::scrollRight()
{
    Pane *currentPane = m_paneStack->getCurrentPane();
    if (currentPane) currentPane->scroll(true, false);
}

void
MainWindowBase::jumpRight()
{
    Pane *currentPane = m_paneStack->getCurrentPane();
    if (currentPane) currentPane->scroll(true, true);
}

void
MainWindowBase::peekRight()
{
    Pane *currentPane = m_paneStack->getCurrentPane();
    if (currentPane) currentPane->scroll(true, false, false);
}

void
MainWindowBase::showNoOverlays()
{
    m_viewManager->setOverlayMode(ViewManager::NoOverlays);
}

void
MainWindowBase::showMinimalOverlays()
{
    m_viewManager->setOverlayMode(ViewManager::StandardOverlays);
}

void
MainWindowBase::showAllOverlays()
{
    m_viewManager->setOverlayMode(ViewManager::AllOverlays);
}

void
MainWindowBase::toggleTimeRulers()
{
    bool haveRulers = false;
    bool someHidden = false;

    for (int i = 0; i < m_paneStack->getPaneCount(); ++i) {

        Pane *pane = m_paneStack->getPane(i);
        if (!pane) continue;

        for (int j = 0; j < pane->getLayerCount(); ++j) {

            Layer *layer = pane->getLayer(j);
            if (!dynamic_cast<TimeRulerLayer *>(layer)) continue;

            haveRulers = true;
            if (layer->isLayerDormant(pane)) someHidden = true;
        }
    }

    if (haveRulers) {

        bool show = someHidden;

        for (int i = 0; i < m_paneStack->getPaneCount(); ++i) {

            Pane *pane = m_paneStack->getPane(i);
            if (!pane) continue;

            for (int j = 0; j < pane->getLayerCount(); ++j) {

                Layer *layer = pane->getLayer(j);
                if (!dynamic_cast<TimeRulerLayer *>(layer)) continue;

                layer->showLayer(pane, show);
            }
        }
    }
}

void
MainWindowBase::toggleZoomWheels()
{
    if (m_viewManager->getZoomWheelsEnabled()) {
        m_viewManager->setZoomWheelsEnabled(false);
    } else {
        m_viewManager->setZoomWheelsEnabled(true);
    }
}

void
MainWindowBase::togglePropertyBoxes()
{
    if (m_paneStack->getLayoutStyle() == PaneStack::NoPropertyStacks) {
        if (Preferences::getInstance()->getPropertyBoxLayout() ==
            Preferences::VerticallyStacked) {
            m_paneStack->setLayoutStyle(PaneStack::PropertyStackPerPaneLayout);
        } else {
            m_paneStack->setLayoutStyle(PaneStack::SinglePropertyStackLayout);
        }
    } else {
        m_paneStack->setLayoutStyle(PaneStack::NoPropertyStacks);
    }
}

QLabel *
MainWindowBase::getStatusLabel() const
{
    if (!m_statusLabel) {
        m_statusLabel = new QLabel();
        statusBar()->addWidget(m_statusLabel, 1);
    }

    QList<QFrame *> frames = statusBar()->findChildren<QFrame *>();
    foreach (QFrame *f, frames) {
        f->setFrameStyle(QFrame::NoFrame);
    }

    return m_statusLabel;
}

void
MainWindowBase::toggleStatusBar()
{
    QSettings settings;
    settings.beginGroup("MainWindow");
    bool sb = settings.value("showstatusbar", true).toBool();

    if (sb) {
        statusBar()->hide();
    } else {
        statusBar()->show();
    }

    settings.setValue("showstatusbar", !sb);

    settings.endGroup();
}

void
MainWindowBase::toggleCentreLine()
{
    if (m_viewManager->shouldShowCentreLine()) {
        m_viewManager->setShowCentreLine(false);
    } else {
        m_viewManager->setShowCentreLine(true);
    }
}

void
MainWindowBase::preferenceChanged(PropertyContainer::PropertyName name)
{
    if (name == "Property Box Layout") {
        if (m_paneStack->getLayoutStyle() != PaneStack::NoPropertyStacks) {
            if (Preferences::getInstance()->getPropertyBoxLayout() ==
                Preferences::VerticallyStacked) {
                m_paneStack->setLayoutStyle(PaneStack::PropertyStackPerPaneLayout);
            } else {
                m_paneStack->setLayoutStyle(PaneStack::SinglePropertyStackLayout);
            }
        }
    } else if (name == "Background Mode" && m_viewManager) {
        Preferences::BackgroundMode mode =
            Preferences::getInstance()->getBackgroundMode();
        if (mode == Preferences::BackgroundFromTheme) {
            m_viewManager->setGlobalDarkBackground(m_initialDarkBackground);
        } else if (mode == Preferences::DarkBackground) {
            m_viewManager->setGlobalDarkBackground(true);
        } else {
            m_viewManager->setGlobalDarkBackground(false);
        }
    }            
}

void
MainWindowBase::play()
{
    if (m_recordTarget->isRecording() || m_playSource->isPlaying()) {
        stop();
        QAction *action = qobject_cast<QAction *>(sender());
        if (action) action->setChecked(false);
    } else {
        playbackFrameChanged(m_viewManager->getPlaybackFrame());
	m_playSource->play(m_viewManager->getPlaybackFrame());
    }
}

void
MainWindowBase::record()
{
    if (!(m_soundOptions & WithAudioInput)) {
        return;
    }

    if (!m_recordTarget) {
        //!!! report
        return;
    }

    if (!m_audioIO) {
        createAudioIO();
    }

    if (!m_audioIO) {
        //!!! report
        return;
    }
    
    if (m_recordTarget->isRecording()) {
        stop();
        return;
    }

    QAction *action = qobject_cast<QAction *>(sender());
    
    if (m_audioRecordMode == RecordReplaceSession) {
        if (!checkSaveModified()) {
            if (action) action->setChecked(false);
            return;
        }
    }

    m_audioIO->resume();
<<<<<<< HEAD
=======

>>>>>>> abead814
    WritableWaveFileModel *model = m_recordTarget->startRecording();
    if (!model) {
        cerr << "ERROR: MainWindowBase::record: Recording failed" << endl;
        //!!! report
        if (action) action->setChecked(false);
        return;
    }

    if (!model->isOK()) {
        m_recordTarget->stopRecording();
        m_audioIO->suspend();
        delete model;
        return;
    }
    
    PlayParameterRepository::getInstance()->addPlayable(model);

    if (m_audioRecordMode == RecordReplaceSession || !getMainModel()) {

        //!!! duplication with openAudio here
        
        QString templateName = getDefaultSessionTemplate();
        bool loadedTemplate = false;
        
        if (templateName != "") {
            FileOpenStatus tplStatus = openSessionTemplate(templateName);
            if (tplStatus == FileOpenCancelled) {
                m_recordTarget->stopRecording();
                m_audioIO->suspend();
                PlayParameterRepository::getInstance()->removePlayable(model);
                return;
            }
            if (tplStatus != FileOpenFailed) {
                loadedTemplate = true;
            }
        }

        if (!loadedTemplate) {
            closeSession();
            createDocument();
        }
        
        Model *prevMain = getMainModel();
        if (prevMain) {
            m_playSource->removeModel(prevMain);
            PlayParameterRepository::getInstance()->removePlayable(prevMain);
        }
        
        m_document->setMainModel(model);
        setupMenus();

	if (loadedTemplate || (m_sessionFile == "")) {
            //!!! shouldn't be dealing directly with title from here -- call a method
	    setWindowTitle(tr("%1: %2")
                           .arg(QApplication::applicationName())
                           .arg(model->getLocation()));
	    CommandHistory::getInstance()->clear();
	    CommandHistory::getInstance()->documentSaved();
	    m_documentModified = false;
	} else {
	    setWindowTitle(tr("%1: %2 [%3]")
                           .arg(QApplication::applicationName())
			   .arg(QFileInfo(m_sessionFile).fileName())
			   .arg(model->getLocation()));
	    if (m_documentModified) {
		m_documentModified = false;
		documentModified(); // so as to restore "(modified)" window title
	    }
	}

    } else {

        CommandHistory::getInstance()->startCompoundOperation
            (tr("Import Recorded Audio"), true);

        m_document->addImportedModel(model);

        AddPaneCommand *command = new AddPaneCommand(this);
        CommandHistory::getInstance()->addCommand(command);

        Pane *pane = command->getPane();

        if (m_timeRulerLayer) {
            m_document->addLayerToView(pane, m_timeRulerLayer);
        }

        Layer *newLayer = m_document->createImportedLayer(model);

        if (newLayer) {
            m_document->addLayerToView(pane, newLayer);
        }
	
        CommandHistory::getInstance()->endCompoundOperation();
    }

    updateMenuStates();
    m_recentFiles.addFile(model->getLocation());
    currentPaneChanged(m_paneStack->getCurrentPane());

    emit audioFileLoaded();
}

void
MainWindowBase::ffwd()
{
    if (!getMainModel()) return;

    sv_frame_t frame = m_viewManager->getPlaybackFrame();
    ++frame;

    Pane *pane = m_paneStack->getCurrentPane();
    Layer *layer = getSnapLayer();
    sv_samplerate_t sr = getMainModel()->getSampleRate();

    if (!layer) {

        frame = RealTime::realTime2Frame
            (RealTime::frame2RealTime(frame, sr) + m_defaultFfwdRwdStep, sr);
        if (frame > getMainModel()->getEndFrame()) {
            frame = getMainModel()->getEndFrame();
        }

    } else {

        int resolution = 0;
        if (pane) frame = pane->alignFromReference(frame);
        if (layer->snapToFeatureFrame(m_paneStack->getCurrentPane(),
                                      frame, resolution, Layer::SnapRight)) {
            if (pane) frame = pane->alignToReference(frame);
        } else {
            frame = getMainModel()->getEndFrame();
        }
    }
        
    if (frame < 0) frame = 0;

    if (m_viewManager->getPlaySelectionMode()) {
        frame = m_viewManager->constrainFrameToSelection(frame);
    }
    
    m_viewManager->setPlaybackFrame(frame);

    if (frame == getMainModel()->getEndFrame() &&
        m_playSource &&
        m_playSource->isPlaying() &&
        !m_viewManager->getPlayLoopMode()) {
        stop();
    }
}

void
MainWindowBase::ffwdEnd()
{
    if (!getMainModel()) return;

    if (m_playSource &&
        m_playSource->isPlaying() &&
        !m_viewManager->getPlayLoopMode()) {
        stop();
    }

    sv_frame_t frame = getMainModel()->getEndFrame();

    if (m_viewManager->getPlaySelectionMode()) {
        frame = m_viewManager->constrainFrameToSelection(frame);
    }

    m_viewManager->setPlaybackFrame(frame);
}

void
MainWindowBase::ffwdSimilar()
{
    if (!getMainModel()) return;

    Layer *layer = getSnapLayer();
    if (!layer) { ffwd(); return; }

    Pane *pane = m_paneStack->getCurrentPane();
    sv_frame_t frame = m_viewManager->getPlaybackFrame();

    int resolution = 0;
    if (pane) frame = pane->alignFromReference(frame);
    if (layer->snapToSimilarFeature(m_paneStack->getCurrentPane(),
                                    frame, resolution, Layer::SnapRight)) {
        if (pane) frame = pane->alignToReference(frame);
    } else {
        frame = getMainModel()->getEndFrame();
    }
        
    if (frame < 0) frame = 0;

    if (m_viewManager->getPlaySelectionMode()) {
        frame = m_viewManager->constrainFrameToSelection(frame);
    }
    
    m_viewManager->setPlaybackFrame(frame);

    if (frame == getMainModel()->getEndFrame() &&
        m_playSource &&
        m_playSource->isPlaying() &&
        !m_viewManager->getPlayLoopMode()) {
        stop();
    }
}

void
MainWindowBase::rewind()
{
    if (!getMainModel()) return;

    sv_frame_t frame = m_viewManager->getPlaybackFrame();
    if (frame > 0) --frame;

    Pane *pane = m_paneStack->getCurrentPane();
    Layer *layer = getSnapLayer();
    sv_samplerate_t sr = getMainModel()->getSampleRate();
    
    // when rewinding during playback, we want to allow a period
    // following a rewind target point at which the rewind will go to
    // the prior point instead of the immediately neighbouring one
    if (m_playSource && m_playSource->isPlaying()) {
        RealTime ct = RealTime::frame2RealTime(frame, sr);
        ct = ct - RealTime::fromSeconds(0.15);
        if (ct < RealTime::zeroTime) ct = RealTime::zeroTime;
        frame = RealTime::realTime2Frame(ct, sr);
    }

    if (!layer) {
        
        frame = RealTime::realTime2Frame
            (RealTime::frame2RealTime(frame, sr) - m_defaultFfwdRwdStep, sr);
        if (frame < getMainModel()->getStartFrame()) {
            frame = getMainModel()->getStartFrame();
        }

    } else {

        int resolution = 0;
        if (pane) frame = pane->alignFromReference(frame);
        if (layer->snapToFeatureFrame(m_paneStack->getCurrentPane(),
                                      frame, resolution, Layer::SnapLeft)) {
            if (pane) frame = pane->alignToReference(frame);
        } else {
            frame = getMainModel()->getStartFrame();
        }
    }

    if (frame < 0) frame = 0;

    if (m_viewManager->getPlaySelectionMode()) {
        frame = m_viewManager->constrainFrameToSelection(frame);
    }

    m_viewManager->setPlaybackFrame(frame);
}

void
MainWindowBase::rewindStart()
{
    if (!getMainModel()) return;

    sv_frame_t frame = getMainModel()->getStartFrame();

    if (m_viewManager->getPlaySelectionMode()) {
        frame = m_viewManager->constrainFrameToSelection(frame);
    }

    m_viewManager->setPlaybackFrame(frame);
}

void
MainWindowBase::rewindSimilar()
{
    if (!getMainModel()) return;

    Layer *layer = getSnapLayer();
    if (!layer) { rewind(); return; }

    Pane *pane = m_paneStack->getCurrentPane();
    sv_frame_t frame = m_viewManager->getPlaybackFrame();

    int resolution = 0;
    if (pane) frame = pane->alignFromReference(frame);
    if (layer->snapToSimilarFeature(m_paneStack->getCurrentPane(),
                                    frame, resolution, Layer::SnapLeft)) {
        if (pane) frame = pane->alignToReference(frame);
    } else {
        frame = getMainModel()->getStartFrame();
    }
        
    if (frame < 0) frame = 0;

    if (m_viewManager->getPlaySelectionMode()) {
        frame = m_viewManager->constrainFrameToSelection(frame);
    }
    
    m_viewManager->setPlaybackFrame(frame);
}

Layer *
MainWindowBase::getSnapLayer() const
{
    Pane *pane = m_paneStack->getCurrentPane();
    if (!pane) return 0;

    Layer *layer = pane->getSelectedLayer();

    if (!dynamic_cast<TimeInstantLayer *>(layer) &&
        !dynamic_cast<TimeValueLayer *>(layer) &&
        !dynamic_cast<RegionLayer *>(layer) &&
        !dynamic_cast<TimeRulerLayer *>(layer)) {

        layer = 0;

        for (int i = pane->getLayerCount(); i > 0; --i) {
            Layer *l = pane->getLayer(i-1);
            if (dynamic_cast<TimeRulerLayer *>(l)) {
                layer = l;
                break;
            }
        }
    }

    return layer;
}

void
MainWindowBase::stop()
{
    if (m_recordTarget->isRecording()) {
        m_recordTarget->stopRecording();
    }
        
    m_playSource->stop();

    if (m_paneStack && m_paneStack->getCurrentPane()) {
        updateVisibleRangeDisplay(m_paneStack->getCurrentPane());
    } else {
        m_myStatusMessage = "";
        getStatusLabel()->setText("");
    }
}

MainWindowBase::AddPaneCommand::AddPaneCommand(MainWindowBase *mw) :
    m_mw(mw),
    m_pane(0),
    m_prevCurrentPane(0),
    m_added(false)
{
}

MainWindowBase::AddPaneCommand::~AddPaneCommand()
{
    if (m_pane && !m_added) {
	m_mw->m_paneStack->deletePane(m_pane);
    }
}

QString
MainWindowBase::AddPaneCommand::getName() const
{
    return tr("Add Pane");
}

void
MainWindowBase::AddPaneCommand::execute()
{
    if (!m_pane) {
	m_prevCurrentPane = m_mw->m_paneStack->getCurrentPane();
	m_pane = m_mw->m_paneStack->addPane();

        connect(m_pane, SIGNAL(contextHelpChanged(const QString &)),
                m_mw, SLOT(contextHelpChanged(const QString &)));
    } else {
	m_mw->m_paneStack->showPane(m_pane);
    }

    m_mw->m_paneStack->setCurrentPane(m_pane);
    m_added = true;
}

void
MainWindowBase::AddPaneCommand::unexecute()
{
    m_mw->m_paneStack->hidePane(m_pane);
    m_mw->m_paneStack->setCurrentPane(m_prevCurrentPane);
    m_added = false;
}

MainWindowBase::RemovePaneCommand::RemovePaneCommand(MainWindowBase *mw, Pane *pane) :
    m_mw(mw),
    m_pane(pane),
    m_prevCurrentPane(0),
    m_added(true)
{
}

MainWindowBase::RemovePaneCommand::~RemovePaneCommand()
{
    if (m_pane && !m_added) {
	m_mw->m_paneStack->deletePane(m_pane);
    }
}

QString
MainWindowBase::RemovePaneCommand::getName() const
{
    return tr("Remove Pane");
}

void
MainWindowBase::RemovePaneCommand::execute()
{
    m_prevCurrentPane = m_mw->m_paneStack->getCurrentPane();
    m_mw->m_paneStack->hidePane(m_pane);
    m_added = false;
}

void
MainWindowBase::RemovePaneCommand::unexecute()
{
    m_mw->m_paneStack->showPane(m_pane);
    m_mw->m_paneStack->setCurrentPane(m_prevCurrentPane);
    m_added = true;
}

void
MainWindowBase::deleteCurrentPane()
{
    CommandHistory::getInstance()->startCompoundOperation
	(tr("Delete Pane"), true);

    Pane *pane = m_paneStack->getCurrentPane();
    if (pane) {
	while (pane->getLayerCount() > 0) {
	    Layer *layer = pane->getLayer(0);
	    if (layer) {
		m_document->removeLayerFromView(pane, layer);
	    } else {
		break;
	    }
	}

	RemovePaneCommand *command = new RemovePaneCommand(this, pane);
	CommandHistory::getInstance()->addCommand(command);
    }

    CommandHistory::getInstance()->endCompoundOperation();

    updateMenuStates();
}

void
MainWindowBase::deleteCurrentLayer()
{
    Pane *pane = m_paneStack->getCurrentPane();
    if (pane) {
	Layer *layer = pane->getSelectedLayer();
	if (layer) {
	    m_document->removeLayerFromView(pane, layer);
	}
    }
    updateMenuStates();
}

void
MainWindowBase::editCurrentLayer()
{
    Layer *layer = 0;
    Pane *pane = m_paneStack->getCurrentPane();
    if (pane) layer = pane->getSelectedLayer();
    if (!layer) return;

    Model *model = layer->getModel();
    if (!model) return;

    TabularModel *tabular = dynamic_cast<TabularModel *>(model);
    if (!tabular) {
        //!!! how to prevent this function from being active if not
        //appropriate model type?  or will we ultimately support
        //tabular display for all editable models?
        SVDEBUG << "NOTE: Not a tabular model" << endl;
        return;
    }

    if (m_layerDataDialogMap.find(layer) != m_layerDataDialogMap.end()) {
        if (!m_layerDataDialogMap[layer].isNull()) {
            m_layerDataDialogMap[layer]->show();
            m_layerDataDialogMap[layer]->raise();
            return;
        }
    }

    QString title = layer->getLayerPresentationName();

    ModelDataTableDialog *dialog = new ModelDataTableDialog(tabular, title, this);
    dialog->setAttribute(Qt::WA_DeleteOnClose);
    
    connectLayerEditDialog(dialog);

    m_layerDataDialogMap[layer] = dialog;
    m_viewDataDialogMap[pane].insert(dialog);

    dialog->show();
}

void
MainWindowBase::connectLayerEditDialog(ModelDataTableDialog *dialog)
{
    connect(m_viewManager,
            SIGNAL(globalCentreFrameChanged(sv_frame_t)),
            dialog,
            SLOT(userScrolledToFrame(sv_frame_t)));

    connect(m_viewManager,
            SIGNAL(playbackFrameChanged(sv_frame_t)),
            dialog,
            SLOT(playbackScrolledToFrame(sv_frame_t)));

    connect(dialog,
            SIGNAL(scrollToFrame(sv_frame_t)),
            m_viewManager,
            SLOT(setGlobalCentreFrame(sv_frame_t)));

    connect(dialog,
            SIGNAL(scrollToFrame(sv_frame_t)),
            m_viewManager,
            SLOT(setPlaybackFrame(sv_frame_t)));
}    

void
MainWindowBase::previousPane()
{
    if (!m_paneStack) return;

    Pane *currentPane = m_paneStack->getCurrentPane();
    if (!currentPane) return;

    for (int i = 0; i < m_paneStack->getPaneCount(); ++i) {
        if (m_paneStack->getPane(i) == currentPane) {
            if (i == 0) return;
            m_paneStack->setCurrentPane(m_paneStack->getPane(i-1));
            updateMenuStates();
            return;
        }
    }
}

void
MainWindowBase::nextPane()
{
    if (!m_paneStack) return;

    Pane *currentPane = m_paneStack->getCurrentPane();
    if (!currentPane) return;

    for (int i = 0; i < m_paneStack->getPaneCount(); ++i) {
        if (m_paneStack->getPane(i) == currentPane) {
            if (i == m_paneStack->getPaneCount()-1) return;
            m_paneStack->setCurrentPane(m_paneStack->getPane(i+1));
            updateMenuStates();
            return;
        }
    }
}

void
MainWindowBase::previousLayer()
{
    if (!m_paneStack) return;

    Pane *currentPane = m_paneStack->getCurrentPane();
    if (!currentPane) return;

    int count = currentPane->getLayerCount();
    if (count == 0) return;

    Layer *currentLayer = currentPane->getSelectedLayer();

    if (!currentLayer) {
        // The pane itself is current
        m_paneStack->setCurrentLayer
            (currentPane, currentPane->getFixedOrderLayer(count-1));
    } else {
        for (int i = 0; i < count; ++i) {
            if (currentPane->getFixedOrderLayer(i) == currentLayer) {
                if (i == 0) {
                    m_paneStack->setCurrentLayer
                        (currentPane, 0); // pane
                } else {
                    m_paneStack->setCurrentLayer
                        (currentPane, currentPane->getFixedOrderLayer(i-1));
                }
                break;
            }
        }
    }

    updateMenuStates();
}

void
MainWindowBase::nextLayer()
{
    if (!m_paneStack) return;

    Pane *currentPane = m_paneStack->getCurrentPane();
    if (!currentPane) return;

    int count = currentPane->getLayerCount();
    if (count == 0) return;

    Layer *currentLayer = currentPane->getSelectedLayer();

    if (!currentLayer) {
        // The pane itself is current
        m_paneStack->setCurrentLayer
            (currentPane, currentPane->getFixedOrderLayer(0));
    } else {
        for (int i = 0; i < count; ++i) {
            if (currentPane->getFixedOrderLayer(i) == currentLayer) {
                if (i == currentPane->getLayerCount()-1) {
                    m_paneStack->setCurrentLayer
                        (currentPane, 0); // pane
                } else {
                    m_paneStack->setCurrentLayer
                        (currentPane, currentPane->getFixedOrderLayer(i+1));
                }
                break;
            }
        }
    }

    updateMenuStates();
}

void
MainWindowBase::playbackFrameChanged(sv_frame_t frame)
{
    if (!(m_playSource && m_playSource->isPlaying()) || !getMainModel()) return;

    updatePositionStatusDisplays();

    RealTime now = RealTime::frame2RealTime
        (frame, getMainModel()->getSampleRate());

    if (now.sec == m_lastPlayStatusSec) return;

    RealTime then = RealTime::frame2RealTime
        (m_playSource->getPlayEndFrame(), getMainModel()->getSampleRate());

    QString nowStr;
    QString thenStr;
    QString remainingStr;

    if (then.sec > 10) {
        nowStr = now.toSecText().c_str();
        thenStr = then.toSecText().c_str();
        remainingStr = (then - now).toSecText().c_str();
        m_lastPlayStatusSec = now.sec;
    } else {
        nowStr = now.toText(true).c_str();
        thenStr = then.toText(true).c_str();
        remainingStr = (then - now).toText(true).c_str();
    }        

    m_myStatusMessage = tr("Playing: %1 of %2 (%3 remaining)")
        .arg(nowStr).arg(thenStr).arg(remainingStr);

    getStatusLabel()->setText(m_myStatusMessage);
}

void
MainWindowBase::recordDurationChanged(sv_frame_t frame, sv_samplerate_t rate)
{
    RealTime duration = RealTime::frame2RealTime(frame, rate);
    QString durStr = duration.toSecText().c_str();
    
    m_myStatusMessage = tr("Recording: %1").arg(durStr);

    getStatusLabel()->setText(m_myStatusMessage);
}

void
MainWindowBase::globalCentreFrameChanged(sv_frame_t )
{
    if ((m_playSource && m_playSource->isPlaying()) || !getMainModel()) return;
    Pane *p = 0;
    if (!m_paneStack || !(p = m_paneStack->getCurrentPane())) return;
    if (!p->getFollowGlobalPan()) return;
    updateVisibleRangeDisplay(p);
}

void
MainWindowBase::viewCentreFrameChanged(View *v, sv_frame_t frame)
{
//    SVDEBUG << "MainWindowBase::viewCentreFrameChanged(" << v << "," << frame << ")" << endl;

    if (m_viewDataDialogMap.find(v) != m_viewDataDialogMap.end()) {
        for (DataDialogSet::iterator i = m_viewDataDialogMap[v].begin();
             i != m_viewDataDialogMap[v].end(); ++i) {
            (*i)->userScrolledToFrame(frame);
        }
    }
    if ((m_playSource && m_playSource->isPlaying()) || !getMainModel()) return;
    Pane *p = 0;
    if (!m_paneStack || !(p = m_paneStack->getCurrentPane())) return;
    if (v == p) updateVisibleRangeDisplay(p);
}

void
MainWindowBase::viewZoomLevelChanged(View *v, int , bool )
{
    if ((m_playSource && m_playSource->isPlaying()) || !getMainModel()) return;
    Pane *p = 0;
    if (!m_paneStack || !(p = m_paneStack->getCurrentPane())) return;
    if (v == p) updateVisibleRangeDisplay(p);
}

void
MainWindowBase::layerAdded(Layer *)
{
//    SVDEBUG << "MainWindowBase::layerAdded(" << layer << ")" << endl;
    updateMenuStates();
}

void
MainWindowBase::layerRemoved(Layer *)
{
//    SVDEBUG << "MainWindowBase::layerRemoved(" << layer << ")" << endl;
    updateMenuStates();
}

void
MainWindowBase::layerAboutToBeDeleted(Layer *layer)
{
//    SVDEBUG << "MainWindowBase::layerAboutToBeDeleted(" << layer << ")" << endl;

    removeLayerEditDialog(layer);

    if (m_timeRulerLayer && (layer == m_timeRulerLayer)) {
//	cerr << "(this is the time ruler layer)" << endl;
	m_timeRulerLayer = 0;
    }
}

void
MainWindowBase::layerInAView(Layer *layer, bool inAView)
{
//    SVDEBUG << "MainWindowBase::layerInAView(" << layer << "," << inAView << ")" << endl;

    if (!inAView) removeLayerEditDialog(layer);

    // Check whether we need to add or remove model from play source
    Model *model = layer->getModel();
    if (model) {
        if (inAView) {
            m_playSource->addModel(model);
        } else {
            bool found = false;
            for (int i = 0; i < m_paneStack->getPaneCount(); ++i) {
                Pane *pane = m_paneStack->getPane(i);
                if (!pane) continue;
                for (int j = 0; j < pane->getLayerCount(); ++j) {
                    Layer *pl = pane->getLayer(j);
                    if (pl &&
                        !dynamic_cast<TimeRulerLayer *>(pl) &&
                        (pl->getModel() == model)) {
                        found = true;
                        break;
                    }
                }
                if (found) break;
            }
            if (!found) {
                m_playSource->removeModel(model);
            }
        }
    }

    updateMenuStates();
}

void
MainWindowBase::removeLayerEditDialog(Layer *layer)
{
    if (m_layerDataDialogMap.find(layer) != m_layerDataDialogMap.end()) {

        ModelDataTableDialog *dialog = m_layerDataDialogMap[layer];

        for (ViewDataDialogMap::iterator vi = m_viewDataDialogMap.begin();
             vi != m_viewDataDialogMap.end(); ++vi) {
            vi->second.erase(dialog);
        }

        m_layerDataDialogMap.erase(layer);
        delete dialog;
    }
}

void
MainWindowBase::modelAdded(Model *model)
{
//    SVDEBUG << "MainWindowBase::modelAdded(" << model << ")" << endl;
	std::cerr << "\nAdding model " << model->getTypeName() << " to playsource " << std::endl;
    m_playSource->addModel(model);
}

void
MainWindowBase::mainModelChanged(WaveFileModel *model)
{
//    SVDEBUG << "MainWindowBase::mainModelChanged(" << model << ")" << endl;
    updateDescriptionLabel();
    if (model) m_viewManager->setMainModelSampleRate(model->getSampleRate());
    if (model && !(m_playTarget || m_audioIO) &&
        (m_soundOptions & WithAudioOutput)) {
        createAudioIO();
    }
}

void
MainWindowBase::modelAboutToBeDeleted(Model *model)
{
//    SVDEBUG << "MainWindowBase::modelAboutToBeDeleted(" << model << ")" << endl;
    if (model == m_viewManager->getPlaybackModel()) {
        m_viewManager->setPlaybackModel(0);
    }
    m_playSource->removeModel(model);
}

void
MainWindowBase::paneDeleteButtonClicked(Pane *pane)
{
    bool found = false;
    for (int i = 0; i < m_paneStack->getPaneCount(); ++i) {
        if (m_paneStack->getPane(i) == pane) {
            found = true;
            break;
        }
    }
    if (!found) {
        SVDEBUG << "MainWindowBase::paneDeleteButtonClicked: Unknown pane "
                  << pane << endl;
        return;
    }

    CommandHistory::getInstance()->startCompoundOperation
	(tr("Delete Pane"), true);

    while (pane->getLayerCount() > 0) {
        Layer *layer = pane->getLayer(0);
        if (layer) {
            m_document->removeLayerFromView(pane, layer);
        } else {
            break;
        }
    }

    RemovePaneCommand *command = new RemovePaneCommand(this, pane);
    CommandHistory::getInstance()->addCommand(command);

    CommandHistory::getInstance()->endCompoundOperation();

    updateMenuStates();
}

void
MainWindowBase::pollOSC()
{
    if (!m_oscQueue || m_oscQueue->isEmpty()) return;
    SVDEBUG << "MainWindowBase::pollOSC: have " << m_oscQueue->getMessagesAvailable() << " messages" << endl;

    if (m_openingAudioFile) return;

    OSCMessage message = m_oscQueue->readMessage();

    if (message.getTarget() != 0) {
        return; //!!! for now -- this class is target 0, others not handled yet
    }

    handleOSCMessage(message);
}

void
MainWindowBase::inProgressSelectionChanged()
{
    Pane *currentPane = 0;
    if (m_paneStack) currentPane = m_paneStack->getCurrentPane();
    if (currentPane) {
        //cerr << "JTEST: mouse event on selection pane" << endl;
        updateVisibleRangeDisplay(currentPane);
    }
}

void
MainWindowBase::contextHelpChanged(const QString &s)
{
    QLabel *lab = getStatusLabel();

    if (s == "" && m_myStatusMessage != "") {
        if (lab->text() != m_myStatusMessage) {
            lab->setText(m_myStatusMessage);
        }
        return;
    }

    lab->setText(s);
}

void
MainWindowBase::openHelpUrl(QString url)
{
    // This method mostly lifted from Qt Assistant source code

    QProcess *process = new QProcess(this);
    connect(process, SIGNAL(finished(int)), process, SLOT(deleteLater()));

    QStringList args;

#ifdef Q_OS_MAC
    args.append(url);
    process->start("open", args);
#else
#ifdef Q_OS_WIN32
    QString pf(getenv("ProgramFiles"));
    QString command = pf + QString("\\Internet Explorer\\IEXPLORE.EXE");

    args.append(url);
    process->start(command, args);
#else
    if (!qgetenv("KDE_FULL_SESSION").isEmpty()) {
        args.append("exec");
        args.append(url);
        process->start("kfmclient", args);
    } else if (!qgetenv("BROWSER").isEmpty()) {
        args.append(url);
        process->start(qgetenv("BROWSER"), args);
    } else {
        args.append(url);
        process->start("firefox", args);
    }
#endif
#endif
}

void
MainWindowBase::openLocalFolder(QString path)
{
    QDir d(path);
    if (d.exists()) {
        QStringList args;
        QString path = d.canonicalPath();
#if defined Q_OS_WIN32
        // Although the Win32 API is quite happy to have
        // forward slashes as directory separators, Windows
        // Explorer is not
        path = path.replace('/', '\\');
        args << path;
        QProcess::execute("c:/windows/explorer.exe", args);
#else
        args << path;
        QProcess::execute(
#if defined Q_OS_MAC
            "/usr/bin/open",
#else
            "/usr/bin/xdg-open",
#endif
            args);
#endif
    }
}
<|MERGE_RESOLUTION|>--- conflicted
+++ resolved
@@ -2661,6 +2661,7 @@
         QAction *action = qobject_cast<QAction *>(sender());
         if (action) action->setChecked(false);
     } else {
+        if (m_audioIO) m_audioIO->resume();
         playbackFrameChanged(m_viewManager->getPlaybackFrame());
 	m_playSource->play(m_viewManager->getPlaybackFrame());
     }
@@ -2701,11 +2702,16 @@
         }
     }
 
+    QAction *action = qobject_cast<QAction *>(sender());
+    
+    if (m_audioRecordMode == RecordReplaceSession) {
+        if (!checkSaveModified()) {
+            if (action) action->setChecked(false);
+            return;
+        }
+    }
+
     m_audioIO->resume();
-<<<<<<< HEAD
-=======
-
->>>>>>> abead814
     WritableWaveFileModel *model = m_recordTarget->startRecording();
     if (!model) {
         cerr << "ERROR: MainWindowBase::record: Recording failed" << endl;
@@ -3042,6 +3048,8 @@
         
     m_playSource->stop();
 
+    if (m_audioIO) m_audioIO->suspend();
+    
     if (m_paneStack && m_paneStack->getCurrentPane()) {
         updateVisibleRangeDisplay(m_paneStack->getCurrentPane());
     } else {
