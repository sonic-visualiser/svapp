--- conflicted
+++ resolved
@@ -57,15 +57,13 @@
             ModelTransformerFactory::getInstance(),
             SLOT(modelAboutToBeDeleted(Model *)));
 
-<<<<<<< HEAD
-    connect(m_align, SIGNAL(alignmentComplete(AlignmentModel *)),
-            this, SIGNAL(alignmentComplete(AlignmentModel *)));
-=======
     connect(ModelTransformerFactory::getInstance(),
             SIGNAL(transformFailed(QString, QString)),
             this,
             SIGNAL(modelGenerationFailed(QString, QString)));
->>>>>>> 37dfb713
+
+    connect(m_align, SIGNAL(alignmentComplete(AlignmentModel *)),
+            this, SIGNAL(alignmentComplete(AlignmentModel *)));
 }
 
 Document::~Document()
