/* -*- c-basic-offset: 4 indent-tabs-mode: nil -*-  vi:set ts=8 sts=4 sw=4: */

/*
    Sonic Visualiser
    An audio file viewer and annotation editor.
    Centre for Digital Music, Queen Mary, University of London.
    This file copyright 2006 Chris Cannam and QMUL.
    
    This program is free software; you can redistribute it and/or
    modify it under the terms of the GNU General Public License as
    published by the Free Software Foundation; either version 2 of the
    License, or (at your option) any later version.  See the file
    COPYING included with this distribution for more information.
*/

#include "SVFileReader.h"

#include "layer/Layer.h"
#include "view/View.h"
#include "base/PlayParameters.h"
#include "base/PlayParameterRepository.h"
#include "base/Preferences.h"

#include "data/fileio/AudioFileReaderFactory.h"
#include "data/fileio/FileSource.h"

#include "data/fileio/FileFinder.h"

#include "data/model/WaveFileModel.h"
#include "data/model/EditableDenseThreeDimensionalModel.h"
#include "data/model/SparseOneDimensionalModel.h"
#include "data/model/SparseTimeValueModel.h"
#include "data/model/NoteModel.h"
#include "data/model/FlexiNoteModel.h"
#include "data/model/RegionModel.h"
#include "data/model/TextModel.h"
#include "data/model/ImageModel.h"
#include "data/model/AlignmentModel.h"

#include "transform/TransformFactory.h"

#include "view/Pane.h"

#include "widgets/ProgressDialog.h"

#include "Document.h"

#include <QString>
#include <QMessageBox>
#include <QFileDialog>

#include <iostream>

SVFileReader::SVFileReader(Document *document,
			   SVFileReaderPaneCallback &callback,
                           QString location) :
    m_document(document),
    m_paneCallback(callback),
    m_location(location),
    m_currentPane(0),
    m_currentDataset(0),
    m_currentDerivedModel(0),
    m_currentDerivedModelId(-1),
    m_currentPlayParameters(0),
    m_currentTransformSource(0),
    m_datasetSeparator(" "),
    m_inRow(false),
    m_inLayer(false),
    m_inView(false),
    m_rowNumber(0),
    m_ok(false)
{
}

void
SVFileReader::parse(const QString &xmlData)
{
    QXmlInputSource inputSource;
    inputSource.setData(xmlData);
    parse(inputSource);
}

void
SVFileReader::parse(QXmlInputSource &inputSource)
{
    QXmlSimpleReader reader;
    reader.setContentHandler(this);
    reader.setErrorHandler(this);
    m_ok = reader.parse(inputSource);
}    

bool
SVFileReader::isOK()
{
    return m_ok;
}
	
SVFileReader::~SVFileReader()
{
    if (!m_awaitingDatasets.empty()) {
	cerr << "WARNING: SV-XML: File ended with "
		  << m_awaitingDatasets.size() << " unfilled model dataset(s)"
		  << endl;
    }

    std::set<Model *> unaddedModels;

    for (std::map<int, Model *>::iterator i = m_models.begin();
	 i != m_models.end(); ++i) {
	if (m_addedModels.find(i->second) == m_addedModels.end()) {
	    unaddedModels.insert(i->second);
	}
    }

    if (!unaddedModels.empty()) {
	cerr << "WARNING: SV-XML: File contained "
		  << unaddedModels.size() << " unused models"
		  << endl;
	while (!unaddedModels.empty()) {
	    delete *unaddedModels.begin();
	    unaddedModels.erase(unaddedModels.begin());
	}
    }	
}

bool
SVFileReader::startElement(const QString &, const QString &,
			   const QString &qName,
			   const QXmlAttributes &attributes)
{
    QString name = qName.toLower();

    bool ok = false;

    // Valid element names:
    //
    // sv
    // data
    // dataset
    // display
    // derivation
    // playparameters
    // layer
    // model
    // point
    // row
    // view
    // window
    // plugin
    // transform
    // selections
    // selection
    // measurement

    if (name == "sv") {

	// nothing needed
	ok = true;

    } else if (name == "data") {

	// nothing needed
	m_inData = true;
	ok = true;

    } else if (name == "display") {

	// nothing needed
	ok = true;

    } else if (name == "window") {

	ok = readWindow(attributes);

    } else if (name == "model") {

	ok = readModel(attributes);
    
    } else if (name == "dataset") {
	
	ok = readDatasetStart(attributes);

    } else if (name == "bin") {
	
	ok = addBinToDataset(attributes);
    
    } else if (name == "point") {
	
	ok = addPointToDataset(attributes);

    } else if (name == "row") {

	ok = addRowToDataset(attributes);

    } else if (name == "layer") {

        addUnaddedModels(); // all models must be specified before first layer
	ok = readLayer(attributes);

    } else if (name == "view") {

	m_inView = true;
	ok = readView(attributes);

    } else if (name == "derivation") {

	ok = readDerivation(attributes);

    } else if (name == "playparameters") {
        
        ok = readPlayParameters(attributes);

    } else if (name == "plugin") {

	ok = readPlugin(attributes);

    } else if (name == "selections") {

	m_inSelections = true;
	ok = true;

    } else if (name == "selection") {

	ok = readSelection(attributes);

    } else if (name == "measurement") {

        ok = readMeasurement(attributes);

    } else if (name == "transform") {
        
        ok = readTransform(attributes);

    } else if (name == "parameter") {

        ok = readParameter(attributes);

    } else {
        cerr << "WARNING: SV-XML: Unexpected element \""
                  << name << "\"" << endl;
    }

    if (!ok) {
	cerr << "WARNING: SV-XML: Failed to completely process element \""
		  << name << "\"" << endl;
    }

    return true;
}

bool
SVFileReader::characters(const QString &text)
{
    bool ok = false;

    if (m_inRow) {
	ok = readRowData(text);
	if (!ok) {
	    cerr << "WARNING: SV-XML: Failed to read row data content for row " << m_rowNumber << endl;
	}
    }

    return true;
}

bool
SVFileReader::endElement(const QString &, const QString &,
			 const QString &qName)
{
    QString name = qName.toLower();

    if (name == "dataset") {

	if (m_currentDataset) {
	    
	    bool foundInAwaiting = false;

	    for (std::map<int, int>::iterator i = m_awaitingDatasets.begin();
		 i != m_awaitingDatasets.end(); ++i) {
		if (haveModel(i->second) &&
                    m_models[i->second] == m_currentDataset) {
		    m_awaitingDatasets.erase(i);
		    foundInAwaiting = true;
		    break;
		}
	    }

	    if (!foundInAwaiting) {
		cerr << "WARNING: SV-XML: Dataset precedes model, or no model uses dataset" << endl;
	    }
	}

	m_currentDataset = 0;

    } else if (name == "data") {

        addUnaddedModels();
	m_inData = false;

    } else if (name == "derivation") {

        if (!m_currentDerivedModel) {
            if (m_currentDerivedModelId < 0) {
                cerr << "WARNING: SV-XML: Bad derivation output model id "
                          << m_currentDerivedModelId << endl;
            } else if (haveModel(m_currentDerivedModelId)) {
                cerr << "WARNING: SV-XML: Derivation has existing model "
                          << m_currentDerivedModelId
                          << " as target, not regenerating" << endl;
            } else {
                QString message;
                m_currentDerivedModel = m_models[m_currentDerivedModelId] =
                    m_document->addDerivedModel
                    (m_currentTransform,
                     ModelTransformer::Input(m_currentTransformSource,
                                             m_currentTransformChannel),
                     message);
                if (!m_currentDerivedModel) {
                    emit modelRegenerationFailed(tr("(derived model in SV-XML)"),
                                                 m_currentTransform.getIdentifier(),
                                                 message);
                } else if (message != "") {
                    emit modelRegenerationWarning(tr("(derived model in SV-XML)"),
                                                  m_currentTransform.getIdentifier(),
                                                  message);
                }                    
            }
        } else {
            m_document->addAlreadyDerivedModel
                (m_currentTransform,
                 ModelTransformer::Input(m_currentTransformSource,
                                         m_currentTransformChannel),
                 m_currentDerivedModel);
        }

        m_addedModels.insert(m_currentDerivedModel);
        m_currentDerivedModel = 0;
        m_currentDerivedModelId = -1;
        m_currentTransformSource = 0;
        m_currentTransform = Transform();
        m_currentTransformChannel = -1;

    } else if (name == "row") {
	m_inRow = false;
    } else if (name == "layer") {
        m_inLayer = false;
    } else if (name == "view") {
	m_inView = false;
    } else if (name == "selections") {
	m_inSelections = false;
    } else if (name == "playparameters") {
        m_currentPlayParameters = 0;
    }

    return true;
}

bool
SVFileReader::error(const QXmlParseException &exception)
{
    m_errorString =
	QString("ERROR: SV-XML: %1 at line %2, column %3")
	.arg(exception.message())
	.arg(exception.lineNumber())
	.arg(exception.columnNumber());
    cerr << m_errorString << endl;
    return QXmlDefaultHandler::error(exception);
}

bool
SVFileReader::fatalError(const QXmlParseException &exception)
{
    m_errorString =
	QString("FATAL ERROR: SV-XML: %1 at line %2, column %3")
	.arg(exception.message())
	.arg(exception.lineNumber())
	.arg(exception.columnNumber());
    cerr << m_errorString << endl;
    return QXmlDefaultHandler::fatalError(exception);
}


#define READ_MANDATORY(TYPE, NAME, CONVERSION)		      \
    TYPE NAME = attributes.value(#NAME).trimmed().CONVERSION(&ok); \
    if (!ok) { \
	cerr << "WARNING: SV-XML: Missing or invalid mandatory " #TYPE " attribute \"" #NAME "\"" << endl; \
	return false; \
    }

bool
SVFileReader::readWindow(const QXmlAttributes &attributes)
{
    bool ok = false;

    READ_MANDATORY(int, width, toInt);
    READ_MANDATORY(int, height, toInt);

    m_paneCallback.setWindowSize(width, height);
    return true;
}

void
SVFileReader::addUnaddedModels()
{
    std::set<Model *> unaddedModels;
    
    for (std::map<int, Model *>::iterator i = m_models.begin();
         i != m_models.end(); ++i) {
        if (m_addedModels.find(i->second) == m_addedModels.end()) {
            unaddedModels.insert(i->second);
        }
    }
    
    for (std::set<Model *>::iterator i = unaddedModels.begin();
         i != unaddedModels.end(); ++i) {
        Model *model = *i;
        // don't want to add these models, because their lifespans
        // are entirely dictated by the models that "own" them even
        // though they were read independently from the .sv file.
        // (pity we don't have a nicer way)
        if (!dynamic_cast<PathModel *>(model) &&
            !dynamic_cast<AlignmentModel *>(model)) {
            m_document->addImportedModel(model);
        }
        // but we add all models here, so they don't get deleted
        // when the file loader is destroyed
        m_addedModels.insert(model);
    }
}

bool
SVFileReader::readModel(const QXmlAttributes &attributes)
{
    bool ok = false;

    READ_MANDATORY(int, id, toInt);

    if (haveModel(id)) {
	cerr << "WARNING: SV-XML: Ignoring duplicate model id " << id
		  << endl;
	return false;
    }

    QString name = attributes.value("name");

    SVDEBUG << "SVFileReader::readModel: model name \"" << name << "\"" << endl;

    READ_MANDATORY(int, sampleRate, toInt);

    QString type = attributes.value("type").trimmed();
    bool mainModel = (attributes.value("mainModel").trimmed() == "true");

    if (type == "wavefile") {
	
        WaveFileModel *model = 0;
        FileFinder *ff = FileFinder::getInstance();
        QString originalPath = attributes.value("file");
        QString path = ff->find(FileFinder::AudioFile,
                                originalPath, m_location);

        SVDEBUG << "Wave file originalPath = " << originalPath << ", path = "
                  << path << endl;

        ProgressDialog dialog(tr("Opening file or URL..."), true, 2000);
        FileSource file(path, &dialog);
        file.waitForStatus();

        if (!file.isOK()) {
            cerr << "SVFileReader::readModel: Failed to retrieve file \"" << path << "\" for wave file model: " << file.getErrorString() << endl;
        } else if (!file.isAvailable()) {
            cerr << "SVFileReader::readModel: Failed to retrieve file \"" << path << "\" for wave file model: Source unavailable" << endl;
        } else {

            file.waitForData();

            size_t rate = sampleRate;

<<<<<<< HEAD
            if (rate == 0) {
                if (!mainModel &&
                    Preferences::getInstance()->getResampleOnLoad()) {
                    WaveFileModel *mm = m_document->getMainModel();
                    if (mm) rate = mm->getSampleRate();
                }
=======
            if (Preferences::getInstance()->getFixedSampleRate() != 0) {
                rate = Preferences::getInstance()->getFixedSampleRate();
            } else if (!mainModel &&
                       Preferences::getInstance()->getResampleOnLoad()) {
                WaveFileModel *mm = m_document->getMainModel();
                if (mm) rate = mm->getSampleRate();
>>>>>>> 50b6cbb2
            }

            model = new WaveFileModel(file, rate);
            if (!model->isOK()) {
                delete model;
                model = 0;
            }
        }

        if (!model) return false;

        model->setObjectName(name);
	m_models[id] = model;
	if (mainModel) {
	    m_document->setMainModel(model);
	    m_addedModels.insert(model);
	}
	// Derived models will be added when their derivation
	// is found.

	return true;

    } else if (type == "dense") {
	
	READ_MANDATORY(int, dimensions, toInt);
		    
	// Currently the only dense model we support here is the dense
	// 3d model.  Dense time-value models are always file-backed
	// waveform data, at this point, and they come in as wavefile
	// models.
	
	if (dimensions == 3) {
	    
	    READ_MANDATORY(int, windowSize, toInt);
	    READ_MANDATORY(int, yBinCount, toInt);
	    
            EditableDenseThreeDimensionalModel *model =
		new EditableDenseThreeDimensionalModel
                (sampleRate, windowSize, yBinCount,
                 EditableDenseThreeDimensionalModel::NoCompression);
	    
	    float minimum = attributes.value("minimum").trimmed().toFloat(&ok);
	    if (ok) model->setMinimumLevel(minimum);
	    
	    float maximum = attributes.value("maximum").trimmed().toFloat(&ok);
	    if (ok) model->setMaximumLevel(maximum);

	    int dataset = attributes.value("dataset").trimmed().toInt(&ok);
	    if (ok) m_awaitingDatasets[dataset] = id;

            int startFrame = attributes.value("startFrame").trimmed().toInt(&ok);
            if (ok) model->setStartFrame(startFrame);

            model->setObjectName(name);
	    m_models[id] = model;
	    return true;

	} else {

	    cerr << "WARNING: SV-XML: Unexpected dense model dimension ("
		      << dimensions << ")" << endl;
	}
    } else if (type == "sparse") {

	READ_MANDATORY(int, dimensions, toInt);
		  
	if (dimensions == 1) {
	    
	    READ_MANDATORY(int, resolution, toInt);

            if (attributes.value("subtype") == "image") {

                bool notifyOnAdd = (attributes.value("notifyOnAdd") == "true");
                ImageModel *model = new ImageModel(sampleRate, resolution,
                                                   notifyOnAdd);
                model->setObjectName(name);
                m_models[id] = model;

            } else {

                SparseOneDimensionalModel *model = new SparseOneDimensionalModel
                    (sampleRate, resolution);
                model->setObjectName(name);
                m_models[id] = model;
            }

	    int dataset = attributes.value("dataset").trimmed().toInt(&ok);
	    if (ok) m_awaitingDatasets[dataset] = id;

	    return true;

	} else if (dimensions == 2 || dimensions == 3) {
	    
	    READ_MANDATORY(int, resolution, toInt);

            bool haveMinMax = true;
	    float minimum = attributes.value("minimum").trimmed().toFloat(&ok);
            if (!ok) haveMinMax = false;
	    float maximum = attributes.value("maximum").trimmed().toFloat(&ok);
            if (!ok) haveMinMax = false;

	    float valueQuantization =
		attributes.value("valueQuantization").trimmed().toFloat(&ok);

	    bool notifyOnAdd = (attributes.value("notifyOnAdd") == "true");

            QString units = attributes.value("units");

	    if (dimensions == 2) {
		if (attributes.value("subtype") == "text") {
		    TextModel *model = new TextModel
			(sampleRate, resolution, notifyOnAdd);
                    model->setObjectName(name);
		    m_models[id] = model;
                } else if (attributes.value("subtype") == "path") {
                    PathModel *model = new PathModel
                        (sampleRate, resolution, notifyOnAdd);
                    model->setObjectName(name);
                    m_models[id] = model;
		} else {
		    SparseTimeValueModel *model;
                    if (haveMinMax) {
                        model = new SparseTimeValueModel
                            (sampleRate, resolution, minimum, maximum, notifyOnAdd);
                    } else {
                        model = new SparseTimeValueModel
                            (sampleRate, resolution, notifyOnAdd);
                    }
                    model->setScaleUnits(units);
                    model->setObjectName(name);
		    m_models[id] = model;
		}
	    } else {
                if (attributes.value("subtype") == "region") {
                    RegionModel *model;
                    if (haveMinMax) {
                        model = new RegionModel
                            (sampleRate, resolution, minimum, maximum, notifyOnAdd);
                    } else {
                        model = new RegionModel
                            (sampleRate, resolution, notifyOnAdd);
                    }
                    model->setValueQuantization(valueQuantization);
                    model->setScaleUnits(units);
                    model->setObjectName(name);
                    m_models[id] = model;
                } else if (attributes.value("subtype") == "flexinote") {
                    FlexiNoteModel *model;
                    if (haveMinMax) {
                        model = new FlexiNoteModel
                            (sampleRate, resolution, minimum, maximum, notifyOnAdd);
                    } else {
                        model = new FlexiNoteModel
                            (sampleRate, resolution, notifyOnAdd);
                    }
                    model->setValueQuantization(valueQuantization);
                    model->setScaleUnits(units);
                    model->setObjectName(name);
                    m_models[id] = model;
                } else {
                    // note models written out by SV 1.3 and earlier
                    // have no subtype, so we can't test that
                    NoteModel *model;
                    if (haveMinMax) {
                        model = new NoteModel
                            (sampleRate, resolution, minimum, maximum, notifyOnAdd);
                    } else {
                        model = new NoteModel
                            (sampleRate, resolution, notifyOnAdd);
                    }
                    model->setValueQuantization(valueQuantization);
                    model->setScaleUnits(units);
                    model->setObjectName(name);
                    m_models[id] = model;
                }
            }

	    int dataset = attributes.value("dataset").trimmed().toInt(&ok);
	    if (ok) m_awaitingDatasets[dataset] = id;

	    return true;

	} else {

	    cerr << "WARNING: SV-XML: Unexpected sparse model dimension ("
		      << dimensions << ")" << endl;
	}

    } else if (type == "alignment") {

        READ_MANDATORY(int, reference, toInt);
        READ_MANDATORY(int, aligned, toInt);
        READ_MANDATORY(int, path, toInt);

        Model *refModel = 0, *alignedModel = 0, *pathModel = 0;

        if (m_models.find(reference) != m_models.end()) {
            refModel = m_models[reference];
        } else {
            cerr << "WARNING: SV-XML: Unknown reference model id "
                      << reference << " in alignment model id " << id
                      << endl;
        }

        if (m_models.find(aligned) != m_models.end()) {
            alignedModel = m_models[aligned];
        } else {
            cerr << "WARNING: SV-XML: Unknown aligned model id "
                      << aligned << " in alignment model id " << id
                      << endl;
        }

        if (m_models.find(path) != m_models.end()) {
            pathModel = m_models[path];
        } else {
            cerr << "WARNING: SV-XML: Unknown path model id "
                      << path << " in alignment model id " << id
                      << endl;
        }

        if (refModel && alignedModel && pathModel) {
            AlignmentModel *model = new AlignmentModel
                (refModel, alignedModel, 0, 0);
            PathModel *pm = dynamic_cast<PathModel *>(pathModel);
            if (!pm) {
                cerr << "WARNING: SV-XML: Model id " << path
                          << " referenced as path for alignment " << id
                          << " is not a path model" << endl;
            } else {
                model->setPath(pm);
                pm->setCompletion(100);
            }
            model->setObjectName(name);
            m_models[id] = model;
            alignedModel->setAlignment(model);
            return true;
        }
        
    } else {

	cerr << "WARNING: SV-XML: Unexpected model type \""
		  << type << "\" for model id " << id << endl;
    }

    return false;
}

bool
SVFileReader::readView(const QXmlAttributes &attributes)
{
    QString type = attributes.value("type");
    m_currentPane = 0;
    
    if (type != "pane") {
	cerr << "WARNING: SV-XML: Unexpected view type \""
		  << type << "\"" << endl;
	return false;
    }

    m_currentPane = m_paneCallback.addPane();

    cerr << "SVFileReader::addPane: pane is " << m_currentPane << endl;

    if (!m_currentPane) {
	cerr << "WARNING: SV-XML: Internal error: Failed to add pane!"
		  << endl;
	return false;
    }

    bool ok = false;

    View *view = m_currentPane;

    // The view properties first

    READ_MANDATORY(size_t, centre, toUInt);
    READ_MANDATORY(size_t, zoom, toUInt);
    READ_MANDATORY(int, followPan, toInt);
    READ_MANDATORY(int, followZoom, toInt);
    QString tracking = attributes.value("tracking");

    // Specify the follow modes before we set the actual values
    view->setFollowGlobalPan(followPan);
    view->setFollowGlobalZoom(followZoom);
    view->setPlaybackFollow(tracking == "scroll" ? PlaybackScrollContinuous :
			    tracking == "page" ? PlaybackScrollPage
			    : PlaybackIgnore);

    // Then set these values
    view->setCentreFrame(centre);
    view->setZoomLevel(zoom);

    // And pane properties
    READ_MANDATORY(int, centreLineVisible, toInt);
    m_currentPane->setCentreLineVisible(centreLineVisible);

    int height = attributes.value("height").toInt(&ok);
    if (ok) {
	m_currentPane->resize(m_currentPane->width(), height);
    }

    return true;
}

bool
SVFileReader::readLayer(const QXmlAttributes &attributes)
{
    QString type = attributes.value("type");

    int id;
    bool ok = false;
    id = attributes.value("id").trimmed().toInt(&ok);

    if (!ok) {
	cerr << "WARNING: SV-XML: No layer id for layer of type \""
		  << type
		  << "\"" << endl;
	return false;
    }

    Layer *layer = 0;
    bool isNewLayer = false;

    // Layers are expected to be defined in layer elements in the data
    // section, and referred to in layer elements in the view
    // sections.  So if we're in the data section, we expect this
    // layer not to exist already; if we're in the view section, we
    // expect it to exist.

    if (m_inData) {

	if (m_layers.find(id) != m_layers.end()) {
	    cerr << "WARNING: SV-XML: Ignoring duplicate layer id " << id
		      << " in data section" << endl;
	    return false;
	}

	layer = m_layers[id] = m_document->createLayer
	    (LayerFactory::getInstance()->getLayerTypeForName(type));

	if (layer) {
	    m_layers[id] = layer;
	    isNewLayer = true;
	}

    } else {

	if (!m_currentPane) {
	    cerr << "WARNING: SV-XML: No current pane for layer " << id
		      << " in view section" << endl;
	    return false;
	}

	if (m_layers.find(id) != m_layers.end()) {
	    
	    layer = m_layers[id];
	
	} else {
	    cerr << "WARNING: SV-XML: Layer id " << id 
		      << " in view section has not been defined -- defining it here"
		      << endl;

	    layer = m_document->createLayer
		(LayerFactory::getInstance()->getLayerTypeForName(type));

	    if (layer) {
		m_layers[id] = layer;
		isNewLayer = true;
	    }
	}
    }
	    
    if (!layer) {
	cerr << "WARNING: SV-XML: Failed to add layer of type \""
		  << type
		  << "\"" << endl;
	return false;
    }

    if (isNewLayer) {

	QString name = attributes.value("name");
	layer->setObjectName(name);

        QString presentationName = attributes.value("presentationName");
        layer->setPresentationName(presentationName);

	int modelId;
	bool modelOk = false;
	modelId = attributes.value("model").trimmed().toInt(&modelOk);

	if (modelOk) {
	    if (haveModel(modelId)) {
		Model *model = m_models[modelId];
		m_document->setModel(layer, model);
	    } else {
		cerr << "WARNING: SV-XML: Unknown model id " << modelId
			  << " in layer definition" << endl;
	    }
	}

	layer->setProperties(attributes);
    }

    if (!m_inData && m_currentPane) {

        QString visible = attributes.value("visible");
        bool dormant = (visible == "false");

        // We need to do this both before and after adding the layer
        // to the view -- we need it to be dormant if appropriate
        // before it's actually added to the view so that any property
        // box gets the right state when it's added, but the add layer
        // command sets dormant to false because it assumes it may be
        // restoring a previously dormant layer, so we need to set it
        // again afterwards too.  Hm
        layer->setLayerDormant(m_currentPane, dormant);

	m_document->addLayerToView(m_currentPane, layer);

        layer->setLayerDormant(m_currentPane, dormant);
    }

    m_currentLayer = layer;
    m_inLayer = true;

    return true;
}

bool
SVFileReader::readDatasetStart(const QXmlAttributes &attributes)
{
    bool ok = false;

    READ_MANDATORY(int, id, toInt);
    READ_MANDATORY(int, dimensions, toInt);
    
    if (m_awaitingDatasets.find(id) == m_awaitingDatasets.end()) {
	cerr << "WARNING: SV-XML: Unwanted dataset " << id << endl;
	return false;
    }
    
    int modelId = m_awaitingDatasets[id];
    
    Model *model = 0;
    if (haveModel(modelId)) {
	model = m_models[modelId];
    } else {
	cerr << "WARNING: SV-XML: Internal error: Unknown model " << modelId
		  << " expecting dataset " << id << endl;
	return false;
    }

    bool good = false;

    switch (dimensions) {
    case 1:
	if (dynamic_cast<SparseOneDimensionalModel *>(model)) good = true;
        else if (dynamic_cast<ImageModel *>(model)) good = true;
	break;

    case 2:
	if (dynamic_cast<SparseTimeValueModel *>(model)) good = true;
	else if (dynamic_cast<TextModel *>(model)) good = true;
	else if (dynamic_cast<PathModel *>(model)) good = true;
	break;

    case 3:
	if (dynamic_cast<NoteModel *>(model)) good = true;
	else if (dynamic_cast<FlexiNoteModel *>(model)) good = true;
	else if (dynamic_cast<RegionModel *>(model)) good = true;
	else if (dynamic_cast<EditableDenseThreeDimensionalModel *>(model)) {
	    m_datasetSeparator = attributes.value("separator");
	    good = true;
	}
	break;
    }

    if (!good) {
	cerr << "WARNING: SV-XML: Model id " << modelId << " has wrong number of dimensions or inappropriate type for " << dimensions << "-D dataset " << id << endl;
	m_currentDataset = 0;
	return false;
    }

    m_currentDataset = model;
    return true;
}

bool
SVFileReader::addPointToDataset(const QXmlAttributes &attributes)
{
    bool ok = false;

    READ_MANDATORY(int, frame, toInt);

//    SVDEBUG << "SVFileReader::addPointToDataset: frame = " << frame << endl;

    SparseOneDimensionalModel *sodm = dynamic_cast<SparseOneDimensionalModel *>
	(m_currentDataset);

    if (sodm) {
//        cerr << "Current dataset is a sparse one dimensional model" << endl;
	QString label = attributes.value("label");
	sodm->addPoint(SparseOneDimensionalModel::Point(frame, label));
	return true;
    }

    SparseTimeValueModel *stvm = dynamic_cast<SparseTimeValueModel *>
	(m_currentDataset);

    if (stvm) {
        cerr << "Current dataset is a sparse time-value model" << endl;
	float value = 0.0;
	value = attributes.value("value").trimmed().toFloat(&ok);
	QString label = attributes.value("label");
	stvm->addPoint(SparseTimeValueModel::Point(frame, value, label));
	return ok;
    }
	
    NoteModel *nm = dynamic_cast<NoteModel *>(m_currentDataset);

    if (nm) {
        cerr << "Current dataset is a note model" << endl;
	float value = 0.0;
	value = attributes.value("value").trimmed().toFloat(&ok);
	size_t duration = 0;
	duration = attributes.value("duration").trimmed().toUInt(&ok);
	QString label = attributes.value("label");
        float level = attributes.value("level").trimmed().toFloat(&ok);
        if (!ok) { // level is optional
            level = 1.f;
            ok = true;
        }
	nm->addPoint(NoteModel::Point(frame, value, duration, level, label));
	return ok;
    }

    FlexiNoteModel *fnm = dynamic_cast<FlexiNoteModel *>(m_currentDataset);

    if (fnm) {
        cerr << "Current dataset is a flexinote model" << endl;
	float value = 0.0;
	value = attributes.value("value").trimmed().toFloat(&ok);
	size_t duration = 0;
	duration = attributes.value("duration").trimmed().toUInt(&ok);
	QString label = attributes.value("label");
        float level = attributes.value("level").trimmed().toFloat(&ok);
        if (!ok) { // level is optional
            level = 1.f;
            ok = true;
        }
	fnm->addPoint(FlexiNoteModel::Point(frame, value, duration, level, label));
	return ok;
    }

    RegionModel *rm = dynamic_cast<RegionModel *>(m_currentDataset);

    if (rm) {
        cerr << "Current dataset is a region model" << endl;
	float value = 0.0;
	value = attributes.value("value").trimmed().toFloat(&ok);
	size_t duration = 0;
	duration = attributes.value("duration").trimmed().toUInt(&ok);
	QString label = attributes.value("label");
	rm->addPoint(RegionModel::Point(frame, value, duration, label));
	return ok;
    }

    TextModel *tm = dynamic_cast<TextModel *>(m_currentDataset);

    if (tm) {
//        cerr << "Current dataset is a text model" << endl;
	float height = 0.0;
	height = attributes.value("height").trimmed().toFloat(&ok);
	QString label = attributes.value("label");
//        SVDEBUG << "SVFileReader::addPointToDataset: TextModel: frame = " << frame << ", height = " << height << ", label = " << label << ", ok = " << ok << endl;
	tm->addPoint(TextModel::Point(frame, height, label));
	return ok;
    }

    PathModel *pm = dynamic_cast<PathModel *>(m_currentDataset);

    if (pm) {
//        cerr << "Current dataset is a path model" << endl;
        int mapframe = attributes.value("mapframe").trimmed().toInt(&ok);
//        SVDEBUG << "SVFileReader::addPointToDataset: PathModel: frame = " << frame << ", mapframe = " << mapframe << ", ok = " << ok << endl;
	pm->addPoint(PathModel::Point(frame, mapframe));
	return ok;
    }

    ImageModel *im = dynamic_cast<ImageModel *>(m_currentDataset);

    if (im) {
//        cerr << "Current dataset is an image model" << endl;
	QString image = attributes.value("image");
	QString label = attributes.value("label");
//        SVDEBUG << "SVFileReader::addPointToDataset: ImageModel: frame = " << frame << ", image = " << image << ", label = " << label << ", ok = " << ok << endl;
	im->addPoint(ImageModel::Point(frame, image, label));
	return ok;
    }

    cerr << "WARNING: SV-XML: Point element found in non-point dataset" << endl;

    return false;
}

bool
SVFileReader::addBinToDataset(const QXmlAttributes &attributes)
{
    EditableDenseThreeDimensionalModel *dtdm = 
        dynamic_cast<EditableDenseThreeDimensionalModel *>
	(m_currentDataset);

    if (dtdm) {

	bool ok = false;
	int n = attributes.value("number").trimmed().toInt(&ok);
	if (!ok) {
	    cerr << "WARNING: SV-XML: Missing or invalid bin number"
		      << endl;
	    return false;
	}

	QString name = attributes.value("name");

	dtdm->setBinName(n, name);
	return true;
    }

    cerr << "WARNING: SV-XML: Bin definition found in incompatible dataset" << endl;

    return false;
}


bool
SVFileReader::addRowToDataset(const QXmlAttributes &attributes)
{
    m_inRow = false;

    bool ok = false;
    m_rowNumber = attributes.value("n").trimmed().toInt(&ok);
    if (!ok) {
	cerr << "WARNING: SV-XML: Missing or invalid row number"
		  << endl;
	return false;
    }
    
    m_inRow = true;

//    cerr << "SV-XML: In row " << m_rowNumber << endl;
    
    return true;
}

bool
SVFileReader::readRowData(const QString &text)
{
    EditableDenseThreeDimensionalModel *dtdm =
        dynamic_cast<EditableDenseThreeDimensionalModel *>
	(m_currentDataset);

    bool warned = false;

    if (dtdm) {
	QStringList data = text.split(m_datasetSeparator);

	DenseThreeDimensionalModel::Column values;

	for (QStringList::iterator i = data.begin(); i != data.end(); ++i) {

	    if (values.size() == (int)dtdm->getHeight()) {
		if (!warned) {
		    cerr << "WARNING: SV-XML: Too many y-bins in 3-D dataset row "
			      << m_rowNumber << endl;
		    warned = true;
		}
	    }

	    bool ok;
	    float value = i->toFloat(&ok);
	    if (!ok) {
		cerr << "WARNING: SV-XML: Bad floating-point value "
			  << i->toLocal8Bit().data()
			  << " in row data" << endl;
	    } else {
		values.push_back(value);
	    }
	}

	dtdm->setColumn(m_rowNumber, values);
	return true;
    }

    cerr << "WARNING: SV-XML: Row data found in non-row dataset" << endl;

    return false;
}

bool
SVFileReader::readDerivation(const QXmlAttributes &attributes)
{
    int modelId = 0;
    bool modelOk = false;
    modelId = attributes.value("model").trimmed().toInt(&modelOk);

    if (!modelOk) {
	cerr << "WARNING: SV-XML: No model id specified for derivation" << endl;
	return false;
    }

    if (haveModel(modelId)) {
        m_currentDerivedModel = m_models[modelId];
    } else {
        // we'll regenerate the model when the derivation element ends
        m_currentDerivedModel = 0;
    }
    
    m_currentDerivedModelId = modelId;
    
    int sourceId = 0;
    bool sourceOk = false;
    sourceId = attributes.value("source").trimmed().toInt(&sourceOk);

    if (sourceOk && haveModel(sourceId)) {
        m_currentTransformSource = m_models[sourceId];
    } else {
        m_currentTransformSource = m_document->getMainModel();
    }

    m_currentTransform = Transform();

    bool ok = false;
    int channel = attributes.value("channel").trimmed().toInt(&ok);
    if (ok) m_currentTransformChannel = channel;
    else m_currentTransformChannel = -1;

    QString type = attributes.value("type");

    if (type == "transform") {
        m_currentTransformIsNewStyle = true;
        return true;
    } else {
        m_currentTransformIsNewStyle = false;
        SVDEBUG << "NOTE: SV-XML: Reading old-style derivation element"
                  << endl;
    }

    QString transformId = attributes.value("transform");

    m_currentTransform.setIdentifier(transformId);

    int stepSize = attributes.value("stepSize").trimmed().toInt(&ok);
    if (ok) m_currentTransform.setStepSize(stepSize);

    int blockSize = attributes.value("blockSize").trimmed().toInt(&ok);
    if (ok) m_currentTransform.setBlockSize(blockSize);

    int windowType = attributes.value("windowType").trimmed().toInt(&ok);
    if (ok) m_currentTransform.setWindowType(WindowType(windowType));

    if (!m_currentTransformSource) return true;

    QString startFrameStr = attributes.value("startFrame");
    QString durationStr = attributes.value("duration");

    size_t startFrame = 0;
    size_t duration = 0;

    if (startFrameStr != "") {
        startFrame = startFrameStr.trimmed().toInt(&ok);
        if (!ok) startFrame = 0;
    }
    if (durationStr != "") {
        duration = durationStr.trimmed().toInt(&ok);
        if (!ok) duration = 0;
    }

    m_currentTransform.setStartTime
        (RealTime::frame2RealTime
         (startFrame, m_currentTransformSource->getSampleRate()));

    m_currentTransform.setDuration
        (RealTime::frame2RealTime
         (duration, m_currentTransformSource->getSampleRate()));

    return true;
}

bool
SVFileReader::readPlayParameters(const QXmlAttributes &attributes)
{
    m_currentPlayParameters = 0;

    int modelId = 0;
    bool modelOk = false;
    modelId = attributes.value("model").trimmed().toInt(&modelOk);

    if (!modelOk) {
	cerr << "WARNING: SV-XML: No model id specified for play parameters" << endl;
	return false;
    }

    if (haveModel(modelId)) {

        bool ok = false;

        PlayParameters *parameters = PlayParameterRepository::getInstance()->
            getPlayParameters(m_models[modelId]);

        if (!parameters) {
            cerr << "WARNING: SV-XML: Play parameters for model "
                      << modelId
                      << " not found - has model been added to document?"
                      << endl;
            return false;
        }
        
        bool muted = (attributes.value("mute").trimmed() == "true");
        parameters->setPlayMuted(muted);
        
        float pan = attributes.value("pan").toFloat(&ok);
        if (ok) parameters->setPlayPan(pan);
        
        float gain = attributes.value("gain").toFloat(&ok);
        if (ok) parameters->setPlayGain(gain);
        
        QString clipId = attributes.value("clipId");
        if (clipId != "") parameters->setPlayClipId(clipId);
        
        m_currentPlayParameters = parameters;

//        cerr << "Current play parameters for model: " << m_models[modelId] << ": " << m_currentPlayParameters << endl;

    } else {

	cerr << "WARNING: SV-XML: Unknown model " << modelId
		  << " for play parameters" << endl;
        return false;
    }

    return true;
}

bool
SVFileReader::readPlugin(const QXmlAttributes &attributes)
{
    if (m_currentDerivedModelId >= 0) {
        return readPluginForTransform(attributes);
    } else if (m_currentPlayParameters) {
        return readPluginForPlayback(attributes);
    } else {
        cerr << "WARNING: SV-XML: Plugin found outside derivation or play parameters" << endl;
        return false;
    }
}

bool
SVFileReader::readPluginForTransform(const QXmlAttributes &attributes)
{
    if (m_currentTransformIsNewStyle) {
        // Not needed, we have the transform element instead
        return true;
    }

    QString configurationXml = "<plugin";

    for (int i = 0; i < attributes.length(); ++i) {
        configurationXml += QString(" %1=\"%2\"")
            .arg(attributes.qName(i))
            .arg(XmlExportable::encodeEntities(attributes.value(i)));
    }

    configurationXml += "/>";

    TransformFactory::getInstance()->
        setParametersFromPluginConfigurationXml(m_currentTransform,
                                                configurationXml);
    return true;
}

bool
SVFileReader::readPluginForPlayback(const QXmlAttributes &attributes)
{
    // Obsolete but supported for compatibility

    QString ident = attributes.value("identifier");
    if (ident == "sample_player") {
        QString clipId = attributes.value("program");
        if (clipId != "") m_currentPlayParameters->setPlayClipId(clipId);
    }

    return true;
}

bool
SVFileReader::readTransform(const QXmlAttributes &attributes)
{
    if (m_currentDerivedModelId < 0) {
        cerr << "WARNING: SV-XML: Transform found outside derivation" << endl;
        return false;
    }

    m_currentTransform = Transform();
    m_currentTransform.setFromXmlAttributes(attributes);
    return true;
}

bool
SVFileReader::readParameter(const QXmlAttributes &attributes)
{
    if (m_currentDerivedModelId < 0) {
        cerr << "WARNING: SV-XML: Parameter found outside derivation" << endl;
        return false;
    }

    QString name = attributes.value("name");
    if (name == "") {
        cerr << "WARNING: SV-XML: Ignoring nameless transform parameter"
                  << endl;
        return false;
    }

    float value = attributes.value("value").trimmed().toFloat();

    m_currentTransform.setParameter(name, value);
    return true;
}

bool
SVFileReader::readSelection(const QXmlAttributes &attributes)
{
    bool ok;

    READ_MANDATORY(int, start, toInt);
    READ_MANDATORY(int, end, toInt);

    m_paneCallback.addSelection(start, end);

    return true;
}

bool
SVFileReader::readMeasurement(const QXmlAttributes &attributes)
{
    SVDEBUG << "SVFileReader::readMeasurement: inLayer "
              << m_inLayer << ", layer " << m_currentLayer << endl;

    if (!m_inLayer) {
        cerr << "WARNING: SV-XML: Measurement found outside layer" << endl;
        return false;
    }

    m_currentLayer->addMeasurementRect(attributes);
    return true;
}

SVFileReaderPaneCallback::~SVFileReaderPaneCallback()
{
}


class SVFileIdentifier : public QXmlDefaultHandler
{
public:
    SVFileIdentifier() :
        m_inSv(false),
        m_inData(false),
        m_type(SVFileReader::UnknownFileType)
    { }
    virtual ~SVFileIdentifier() { }

    void parse(QXmlInputSource &source) {
        QXmlSimpleReader reader;
        reader.setContentHandler(this);
        reader.setErrorHandler(this);
        reader.parse(source);
    }

    SVFileReader::FileType getType() const { return m_type; }

    virtual bool startElement(const QString &,
			      const QString &,
			      const QString &qName,
			      const QXmlAttributes& atts)
    {
        QString name = qName.toLower();

        // SV session files have an sv element containing a data
        // element containing a model element with mainModel="true".

        // If the sv element is present but the rest does not satisfy,
        // then it's (probably) an SV layer file.

        // Otherwise, it's of unknown type.

        if (name == "sv") {
            m_inSv = true;
            if (m_type == SVFileReader::UnknownFileType) {
                m_type = SVFileReader::SVLayerFile;
            }
            return true;
        } else if (name == "data") {
            if (!m_inSv) return true;
            m_inData = true;
        } else if (name == "model") {
            if (!m_inData) return true;
            if (atts.value("mainModel").trimmed() == "true") {
                if (m_type == SVFileReader::SVLayerFile) {
                    m_type = SVFileReader::SVSessionFile;
                    return false; // done
                }
            }
        }
        return true;
    }

    virtual bool endElement(const QString &,
			    const QString &,
			    const QString &qName)
    {
        QString name = qName.toLower();

        if (name == "sv") {
            if (m_inSv) {
                m_inSv = false;
                return false; // done
            }
        } else if (name == "data") {
            if (m_inData) {
                m_inData = false;
                return false; // also done, nothing after the first
                              // data element is of use here
            }
        }
        return true;
    }

private:
    bool m_inSv;
    bool m_inData;
    SVFileReader::FileType m_type;
};


SVFileReader::FileType
SVFileReader::identifyXmlFile(QString path)
{
    QFile file(path);
    SVFileIdentifier identifier;
    QXmlInputSource source(&file);
    identifier.parse(source);
    return identifier.getType();
}

    
    <|MERGE_RESOLUTION|>--- conflicted
+++ resolved
@@ -448,7 +448,7 @@
     READ_MANDATORY(int, sampleRate, toInt);
 
     QString type = attributes.value("type").trimmed();
-    bool mainModel = (attributes.value("mainModel").trimmed() == "true");
+    bool isMainModel = (attributes.value("mainModel").trimmed() == "true");
 
     if (type == "wavefile") {
 	
@@ -475,21 +475,13 @@
 
             size_t rate = sampleRate;
 
-<<<<<<< HEAD
-            if (rate == 0) {
-                if (!mainModel &&
-                    Preferences::getInstance()->getResampleOnLoad()) {
-                    WaveFileModel *mm = m_document->getMainModel();
-                    if (mm) rate = mm->getSampleRate();
-                }
-=======
             if (Preferences::getInstance()->getFixedSampleRate() != 0) {
                 rate = Preferences::getInstance()->getFixedSampleRate();
-            } else if (!mainModel &&
+            } else if (rate == 0 &&
+                       !isMainModel &&
                        Preferences::getInstance()->getResampleOnLoad()) {
                 WaveFileModel *mm = m_document->getMainModel();
                 if (mm) rate = mm->getSampleRate();
->>>>>>> 50b6cbb2
             }
 
             model = new WaveFileModel(file, rate);
@@ -503,7 +495,7 @@
 
         model->setObjectName(name);
 	m_models[id] = model;
-	if (mainModel) {
+	if (isMainModel) {
 	    m_document->setMainModel(model);
 	    m_addedModels.insert(model);
 	}
