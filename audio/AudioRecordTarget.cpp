/* -*- c-basic-offset: 4 indent-tabs-mode: nil -*-  vi:set ts=8 sts=4 sw=4: */

/*
    Sonic Visualiser
    An audio file viewer and annotation editor.
    Centre for Digital Music, Queen Mary, University of London.
    
    This program is free software; you can redistribute it and/or
    modify it under the terms of the GNU General Public License as
    published by the Free Software Foundation; either version 2 of the
    License, or (at your option) any later version.  See the file
    COPYING included with this distribution for more information.
*/

#include "AudioRecordTarget.h"

#include "base/ViewManagerBase.h"
#include "base/TempDirectory.h"

#include "data/model/WritableWaveFileModel.h"

#include <bqaudioio/SystemRecordSource.h>

#include <QDir>

AudioRecordTarget::AudioRecordTarget(ViewManagerBase *manager,
				     QString clientName) :
    m_viewManager(manager),
    m_source(0),
    m_clientName(clientName.toUtf8().data()),
    m_recording(false),
    m_recordSampleRate(44100),
    m_frameCount(0),
    m_model(0)
{
}

AudioRecordTarget::~AudioRecordTarget()
{
    QMutexLocker locker(&m_mutex);
}

void
<<<<<<< HEAD
AudioRecordTarget::setSystemRecordSource(breakfastquay::SystemRecordSource *s)
{
    m_source = s;
}

void
AudioRecordTarget::setSystemRecordBlockSize(int sz)
=======
AudioRecordTarget::setSystemRecordBlockSize(int)
>>>>>>> 8853e98f
{
}

void
AudioRecordTarget::setSystemRecordSampleRate(int n)
{
    m_recordSampleRate = n;
}

void
AudioRecordTarget::setSystemRecordLatency(int)
{
}

void
AudioRecordTarget::putSamples(int nframes, float **samples)
{
    bool secChanged = false;
    sv_frame_t frameToEmit = 0;

    {
        QMutexLocker locker(&m_mutex); //!!! bad here
        if (!m_recording) return;

        m_model->addSamples(samples, nframes);

        sv_frame_t priorFrameCount = m_frameCount;
        m_frameCount += nframes;

        RealTime priorRT = RealTime::frame2RealTime
            (priorFrameCount, m_recordSampleRate);
        RealTime postRT = RealTime::frame2RealTime
            (m_frameCount, m_recordSampleRate);

        secChanged = (postRT.sec > priorRT.sec);
        if (secChanged) frameToEmit = m_frameCount;
    }

    if (secChanged) {
        emit recordDurationChanged(frameToEmit, m_recordSampleRate);
    }
}

void
AudioRecordTarget::setInputLevels(float, float)
{
}

void
AudioRecordTarget::modelAboutToBeDeleted()
{
    QMutexLocker locker(&m_mutex);
    if (sender() == m_model) {
        m_model = 0;
        m_recording = false;
    }
}

QString
AudioRecordTarget::getRecordFolder()
{
    QDir parent(TempDirectory::getInstance()->getContainingPath());
    QString subdirname = "recorded"; //!!! tr?
    if (!parent.mkpath(subdirname)) {
        cerr << "ERROR: AudioRecordTarget::getRecordFolder: Failed to create recorded dir in \"" << parent.canonicalPath() << "\"" << endl;
        return "";
    } else {
        return parent.filePath(subdirname);
    }
}

WritableWaveFileModel *
AudioRecordTarget::startRecording()
{
    if (m_source) m_source->resume();
    
    {
    QMutexLocker locker(&m_mutex);
    
    if (m_recording) {
        cerr << "WARNING: AudioRecordTarget::startRecording: We are already recording" << endl;
        return 0;
    }

    m_model = 0;
    m_frameCount = 0;

    QString folder = getRecordFolder();
    if (folder == "") return 0;
    QDir recordedDir(folder);

    QDateTime now = QDateTime::currentDateTime();

    // Don't use QDateTime::toString(Qt::ISODate) as the ":" character
    // isn't permitted in filenames on Windows
    QString filename = QString("recorded-%1.wav")
        .arg(now.toString("yyyyMMdd-HHmmss-zzz"));

    m_audioFileName = recordedDir.filePath(filename);

    m_model = new WritableWaveFileModel(m_recordSampleRate, 2, m_audioFileName);

    if (!m_model->isOK()) {
        cerr << "ERROR: AudioRecordTarget::startRecording: Recording failed"
             << endl;
        //!!! and throw?
        delete m_model;
        m_model = 0;
        return 0;
    }

    m_recording = true;
    }

    emit recordStatusChanged(true);
    return m_model;
}

void
AudioRecordTarget::stopRecording()
{
    {
    QMutexLocker locker(&m_mutex);
    if (!m_recording) {
        cerr << "WARNING: AudioRecordTarget::startRecording: Not recording" << endl;
        return;
    }

    m_model->setCompletion(100);
    m_model = 0;
    m_recording = false;
    }

    if (m_source) m_source->suspend();
    
    emit recordStatusChanged(false);
}

<|MERGE_RESOLUTION|>--- conflicted
+++ resolved
@@ -41,17 +41,7 @@
 }
 
 void
-<<<<<<< HEAD
-AudioRecordTarget::setSystemRecordSource(breakfastquay::SystemRecordSource *s)
-{
-    m_source = s;
-}
-
-void
-AudioRecordTarget::setSystemRecordBlockSize(int sz)
-=======
 AudioRecordTarget::setSystemRecordBlockSize(int)
->>>>>>> 8853e98f
 {
 }
 
@@ -126,8 +116,6 @@
 WritableWaveFileModel *
 AudioRecordTarget::startRecording()
 {
-    if (m_source) m_source->resume();
-    
     {
     QMutexLocker locker(&m_mutex);
     
@@ -185,8 +173,6 @@
     m_recording = false;
     }
 
-    if (m_source) m_source->suspend();
-    
     emit recordStatusChanged(false);
 }
 
