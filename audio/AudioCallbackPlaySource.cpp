--- conflicted
+++ resolved
@@ -77,12 +77,7 @@
     m_stretcherInputCount(0),
     m_stretcherInputs(0),
     m_stretcherInputSizes(0),
-<<<<<<< HEAD
-    m_fillThread(0),
-    m_resampler(0)
-=======
     m_fillThread(0)
->>>>>>> 0d25f36a
 {
     m_viewManager->setAudioPlaySource(this);
 
@@ -234,33 +229,19 @@
     }
 
     if (buffersChanged || srChanged) {
-<<<<<<< HEAD
-	if (m_resampler) {
-#ifdef DEBUG_AUDIO_PLAY_SOURCE
-            cerr << "AudioCallbackPlaySource::addModel: Buffers or sample rate changed, deleting existing resampler" << endl;
-#endif
-            delete m_resampler;
-	    m_resampler = 0;
-	}
-=======
 
         // There are more channels than there were before, or the
         // source sample rate has changed
 
         //!!!
 
->>>>>>> 0d25f36a
     }
 
     rebuildRangeLists();
 
     m_mutex.unlock();
 
-<<<<<<< HEAD
-    initialiseResampler();
-=======
     //!!!
->>>>>>> 0d25f36a
     
     m_audioGenerator->setTargetChannelCount(getTargetChannelCount());
 
@@ -318,16 +299,6 @@
     m_models.erase(model);
 
     if (m_models.empty()) {
-<<<<<<< HEAD
-	if (m_resampler) {
-#ifdef DEBUG_AUDIO_PLAY_SOURCE
-            cerr << "AudioCallbackPlaySource::removeModel: No models left, deleting resampler" << endl;
-#endif
-	    delete m_resampler;
-	    m_resampler = 0;
-	}
-=======
->>>>>>> 0d25f36a
 	m_sourceSampleRate = 0;
     }
 
@@ -364,17 +335,6 @@
 
     m_models.clear();
 
-<<<<<<< HEAD
-    if (m_resampler) {
-#ifdef DEBUG_AUDIO_PLAY_SOURCE
-        cerr << "AudioCallbackPlaySource::clearModels: Deleting resampler" << endl;
-#endif
-	delete m_resampler;
-	m_resampler = 0;
-    }
-
-=======
->>>>>>> 0d25f36a
     m_lastModelEndFrame = 0;
 
     m_sourceSampleRate = 0;
@@ -495,12 +455,6 @@
             if (rb) rb->reset();
         }
     }
-<<<<<<< HEAD
-    if (m_resampler) {
-        m_resampler->reset();
-    }
-=======
->>>>>>> 0d25f36a
 
     m_mutex.unlock();
 
@@ -973,10 +927,6 @@
     bool first = (m_targetSampleRate == 0);
 
     m_targetSampleRate = sr;
-<<<<<<< HEAD
-    initialiseResampler();
-=======
->>>>>>> 0d25f36a
 
     if (first && (m_stretchRatio != 1.f)) {
         // couldn't create a stretcher before because we had no sample
@@ -986,39 +936,8 @@
 }
 
 void
-<<<<<<< HEAD
-AudioCallbackPlaySource::initialiseResampler()
-{
-    m_mutex.lock();
-
-#ifdef DEBUG_AUDIO_PLAY_SOURCE
-    cerr << "AudioCallbackPlaySource::initialiseResampler(): from "
-         << getSourceSampleRate() << " to " << getTargetSampleRate() << endl;
-#endif
-    
-    if (m_resampler) {
-        delete m_resampler;
-        m_resampler = 0;
-    }
-
-    if (getSourceSampleRate() != getTargetSampleRate()) {
-
-        m_resampler = new breakfastquay::Resampler
-            (breakfastquay::Resampler::FastestTolerable,
-             getTargetChannelCount());
-
-        m_mutex.unlock();
-
-        emit sampleRateMismatch(getSourceSampleRate(),
-                                getTargetSampleRate(),
-                                true);
-    } else {
-        m_mutex.unlock();
-    }
-=======
 AudioCallbackPlaySource::setSystemPlaybackChannelCount(int c)
 {
->>>>>>> 0d25f36a
 }
 
 void
@@ -1422,115 +1341,10 @@
 
     sv_frame_t generatorBlockSize = m_audioGenerator->getBlockSize();
 
-<<<<<<< HEAD
-    if (resample && !m_resampler) {
-        throw std::logic_error("Sample rates differ, but no resampler available!");
-    }
-
-    if (resample && m_resampler) {
-
-	double ratio =
-	    double(getTargetSampleRate()) / double(getSourceSampleRate());
-	orig = sv_frame_t(double(orig) / ratio + 0.1);
-
-	// orig must be a multiple of generatorBlockSize
-	orig = (orig / generatorBlockSize) * generatorBlockSize;
-	if (orig == 0) return false;
-
-	sv_frame_t work = std::max(orig, space);
-
-	// We only allocate one buffer, but we use it in two halves.
-	// We place the non-interleaved values in the second half of
-	// the buffer (orig samples for channel 0, orig samples for
-	// channel 1 etc), and then interleave them into the first
-	// half of the buffer.  Then we resample back into the second
-	// half (interleaved) and de-interleave the results back to
-	// the start of the buffer for insertion into the ringbuffers.
-	// What a faff -- especially as we've already de-interleaved
-	// the audio data from the source file elsewhere before we
-	// even reach this point.
-	
-	if (tmpSize < channels * work * 2) {
-	    delete[] tmp;
-	    tmp = new float[channels * work * 2];
-	    tmpSize = channels * work * 2;
-	}
-
-	float *nonintlv = tmp + channels * work;
-	float *intlv = tmp;
-	float *srcout = tmp + channels * work;
-	
-	for (int c = 0; c < channels; ++c) {
-	    for (int i = 0; i < orig; ++i) {
-		nonintlv[channels * i + c] = 0.0f;
-	    }
-	}
-
-	for (int c = 0; c < channels; ++c) {
-	    bufferPtrs[c] = nonintlv + c * orig;
-	}
-
-	got = mixModels(f, orig, bufferPtrs); // also modifies f
-
-	// and interleave into first half
-	for (int c = 0; c < channels; ++c) {
-	    for (int i = 0; i < got; ++i) {
-		float sample = nonintlv[c * got + i];
-		intlv[channels * i + c] = sample;
-	    }
-	}
-
-        sv_frame_t toCopy = m_resampler->resampleInterleaved
-            (intlv, srcout, got, ratio, false);
-        
-	SRC_DATA data;
-	data.data_in = intlv;
-	data.data_out = srcout;
-	data.input_frames = long(got);
-	data.output_frames = long(work);
-	data.src_ratio = ratio;
-	data.end_of_input = 0;
-	
-	int err = src_process(m_converter, &data);
-
-	sv_frame_t toCopy = sv_frame_t(double(got) * ratio + 0.1);
-
-	if (err) {
-	    cerr
-		<< "AudioCallbackPlaySourceFillThread: ERROR in samplerate conversion: "
-		<< src_strerror(err) << endl;
-	    //!!! Then what?
-	} else {
-	    got = data.input_frames_used;
-	    toCopy = data.output_frames_gen;
-#ifdef DEBUG_AUDIO_PLAY_SOURCE
-	    cout << "Resampled " << got << " frames to " << toCopy << " frames" << endl;
-#endif
-	}
-	
-	for (int c = 0; c < channels; ++c) {
-	    for (int i = 0; i < toCopy; ++i) {
-		tmp[i] = srcout[channels * i + c];
-	    }
-	    RingBuffer<float> *wb = getWriteRingBuffer(c);
-	    if (wb) wb->write(tmp, int(toCopy));
-	}
-
-	m_writeBufferFill = f;
-	if (readWriteEqual) m_readBufferFill = f;
-
-    } else {
-
-	// space must be a multiple of generatorBlockSize
-        sv_frame_t reqSpace = space;
-	space = (reqSpace / generatorBlockSize) * generatorBlockSize;
-	if (space == 0) {
-=======
     // space must be a multiple of generatorBlockSize
     sv_frame_t reqSpace = space;
     space = (reqSpace / generatorBlockSize) * generatorBlockSize;
     if (space == 0) {
->>>>>>> 0d25f36a
 #ifdef DEBUG_AUDIO_PLAY_SOURCE
         cout << "requested fill of " << reqSpace
              << " is less than generator block size of "
