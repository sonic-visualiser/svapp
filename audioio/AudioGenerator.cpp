--- conflicted
+++ resolved
@@ -260,19 +260,11 @@
     }
     std::string defaultProgram = instance->getProgram(0, 0);
     if (defaultProgram != "") {
-<<<<<<< HEAD
-        std::cerr << "first selecting default program " << defaultProgram << std::endl;
+        cerr << "first selecting default program " << defaultProgram << endl;
         instance->selectProgram(defaultProgram);
     }
     if (program != "") {
-        std::cerr << "now selecting desired program " << program << std::endl;
-=======
-//        cerr << "first selecting default program " << defaultProgram << endl;
-        instance->selectProgram(defaultProgram);
-    }
-    if (program != "") {
-//        cerr << "now selecting desired program " << program << endl;
->>>>>>> 10816cca
+        cerr << "now selecting desired program " << program << endl;
         instance->selectProgram(program.toStdString());
     }
     instance->setIdealChannelCount(m_targetChannelCount); // reset!
