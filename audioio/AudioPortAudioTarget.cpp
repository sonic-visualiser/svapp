--- conflicted
+++ resolved
@@ -59,11 +59,7 @@
     op.device = Pa_GetDefaultOutputDevice();
     op.channelCount = 2;
     op.sampleFormat = paFloat32;
-<<<<<<< HEAD
-    op.suggestedLatency = 0.2;//1.0;
-=======
     op.suggestedLatency = 0.2;
->>>>>>> 8d773e6e
     op.hostApiSpecificStreamInfo = 0;
     err = Pa_OpenStream(&m_stream, 0, &op, m_sampleRate,
                         paFramesPerBufferUnspecified,
