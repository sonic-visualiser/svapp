/* -*- c-basic-offset: 4 indent-tabs-mode: nil -*-  vi:set ts=8 sts=4 sw=4: */

/*
    Sonic Visualiser
    An audio file viewer and annotation editor.
    Centre for Digital Music, Queen Mary, University of London.
    This file copyright 2006 Chris Cannam and QMUL.
    
    This program is free software; you can redistribute it and/or
    modify it under the terms of the GNU General Public License as
    published by the Free Software Foundation; either version 2 of the
    License, or (at your option) any later version.  See the file
    COPYING included with this distribution for more information.
*/

#include "AudioCallbackPlaySource.h"

#include "AudioGenerator.h"

#include "data/model/Model.h"
#include "base/ViewManagerBase.h"
#include "base/PlayParameterRepository.h"
#include "base/Preferences.h"
#include "data/model/DenseTimeValueModel.h"
#include "data/model/WaveFileModel.h"
#include "data/model/SparseOneDimensionalModel.h"
#include "plugin/RealTimePluginInstance.h"

#include "AudioCallbackPlayTarget.h"

#include <rubberband/RubberBandStretcher.h>
using namespace RubberBand;

#include <iostream>
#include <cassert>

//#define DEBUG_AUDIO_PLAY_SOURCE 1
//#define DEBUG_AUDIO_PLAY_SOURCE_PLAYING 1

static const size_t DEFAULT_RING_BUFFER_SIZE = 131071;

AudioCallbackPlaySource::AudioCallbackPlaySource(ViewManagerBase *manager,
                                                 QString clientName) :
    m_viewManager(manager),
    m_audioGenerator(new AudioGenerator()),
    m_clientName(clientName),
    m_readBuffers(0),
    m_writeBuffers(0),
    m_readBufferFill(0),
    m_writeBufferFill(0),
    m_bufferScavenger(1),
    m_sourceChannelCount(0),
    m_blockSize(1024),
    m_sourceSampleRate(0),
    m_targetSampleRate(0),
    m_playLatency(0),
    m_target(0),
    m_lastRetrievalTimestamp(0.0),
    m_lastRetrievedBlockSize(0),
    m_trustworthyTimestamps(true),
    m_lastCurrentFrame(0),
    m_playing(false),
    m_exiting(false),
    m_lastModelEndFrame(0),
    m_ringBufferSize(DEFAULT_RING_BUFFER_SIZE),
    m_outputLeft(0.0),
    m_outputRight(0.0),
    m_auditioningPlugin(0),
    m_auditioningPluginBypassed(false),
    m_playStartFrame(0),
    m_playStartFramePassed(false),
    m_timeStretcher(0),
    m_monoStretcher(0),
    m_stretchRatio(1.0),
    m_stretcherInputCount(0),
    m_stretcherInputs(0),
    m_stretcherInputSizes(0),
    m_fillThread(0),
    m_converter(0),
    m_crapConverter(0),
    m_resampleQuality(Preferences::getInstance()->getResampleQuality())
{
    m_viewManager->setAudioPlaySource(this);

    connect(m_viewManager, SIGNAL(selectionChanged()),
	    this, SLOT(selectionChanged()));
    connect(m_viewManager, SIGNAL(playLoopModeChanged()),
	    this, SLOT(playLoopModeChanged()));
    connect(m_viewManager, SIGNAL(playSelectionModeChanged()),
	    this, SLOT(playSelectionModeChanged()));

    connect(PlayParameterRepository::getInstance(),
	    SIGNAL(playParametersChanged(PlayParameters *)),
	    this, SLOT(playParametersChanged(PlayParameters *)));

    connect(Preferences::getInstance(),
            SIGNAL(propertyChanged(PropertyContainer::PropertyName)),
            this, SLOT(preferenceChanged(PropertyContainer::PropertyName)));
}

AudioCallbackPlaySource::~AudioCallbackPlaySource()
{
#ifdef DEBUG_AUDIO_PLAY_SOURCE
    SVDEBUG << "AudioCallbackPlaySource::~AudioCallbackPlaySource entering" << endl;
#endif
    m_exiting = true;

    if (m_fillThread) {
#ifdef DEBUG_AUDIO_PLAY_SOURCE
    cout << "AudioCallbackPlaySource dtor: awakening thread" << endl;
#endif
        m_condition.wakeAll();
	m_fillThread->wait();
	delete m_fillThread;
    }

    clearModels();
    
    if (m_readBuffers != m_writeBuffers) {
	delete m_readBuffers;
    }

    delete m_writeBuffers;

    delete m_audioGenerator;

    for (size_t i = 0; i < m_stretcherInputCount; ++i) {
        delete[] m_stretcherInputs[i];
    }
    delete[] m_stretcherInputSizes;
    delete[] m_stretcherInputs;

    delete m_timeStretcher;
    delete m_monoStretcher;

    m_bufferScavenger.scavenge(true);
    m_pluginScavenger.scavenge(true);
#ifdef DEBUG_AUDIO_PLAY_SOURCE
    SVDEBUG << "AudioCallbackPlaySource::~AudioCallbackPlaySource finishing" << endl;
#endif
}

void
AudioCallbackPlaySource::addModel(Model *model)
{
    if (m_models.find(model) != m_models.end()) return;

    bool canPlay = m_audioGenerator->addModel(model);

    m_mutex.lock();

    m_models.insert(model);
    if (model->getEndFrame() > m_lastModelEndFrame) {
	m_lastModelEndFrame = model->getEndFrame();
    }

    bool buffersChanged = false, srChanged = false;

    size_t modelChannels = 1;
    DenseTimeValueModel *dtvm = dynamic_cast<DenseTimeValueModel *>(model);
    if (dtvm) modelChannels = dtvm->getChannelCount();
    if (modelChannels > m_sourceChannelCount) {
	m_sourceChannelCount = modelChannels;
    }

#ifdef DEBUG_AUDIO_PLAY_SOURCE
<<<<<<< HEAD
    std::cout << "AudioCallbackPlaySource.cpp: Adding model with " << modelChannels << " channels at rate " << model->getSampleRate() << std::endl;
=======
    cout << "Adding model with " << modelChannels << " channels at rate " << model->getSampleRate() << endl;
>>>>>>> 10816cca
#endif

    if (m_sourceSampleRate == 0) {

	m_sourceSampleRate = model->getSampleRate();
	srChanged = true;

    } else if (model->getSampleRate() != m_sourceSampleRate) {

        // If this is a dense time-value model and we have no other, we
        // can just switch to this model's sample rate

        if (dtvm) {

            bool conflicting = false;

            for (std::set<Model *>::const_iterator i = m_models.begin();
                 i != m_models.end(); ++i) {
                // Only wave file models can be considered conflicting --
                // writable wave file models are derived and we shouldn't
                // take their rates into account.  Also, don't give any
                // particular weight to a file that's already playing at
                // the wrong rate anyway
                WaveFileModel *wfm = dynamic_cast<WaveFileModel *>(*i);
                if (wfm && wfm != dtvm &&
                    wfm->getSampleRate() != model->getSampleRate() &&
                    wfm->getSampleRate() == m_sourceSampleRate) {
                    SVDEBUG << "AudioCallbackPlaySource::addModel: Conflicting wave file model " << *i << " found" << endl;
                    conflicting = true;
                    break;
                }
            }

            if (conflicting) {

                SVDEBUG << "AudioCallbackPlaySource::addModel: ERROR: "
                          << "New model sample rate does not match" << endl
                          << "existing model(s) (new " << model->getSampleRate()
                          << " vs " << m_sourceSampleRate
                          << "), playback will be wrong"
                          << endl;
                
                emit sampleRateMismatch(model->getSampleRate(),
                                        m_sourceSampleRate,
                                        false);
            } else {
                m_sourceSampleRate = model->getSampleRate();
                srChanged = true;
            }
        }
    }

    if (!m_writeBuffers || (m_writeBuffers->size() < getTargetChannelCount())) {
	clearRingBuffers(true, getTargetChannelCount());
	buffersChanged = true;
    } else {
	if (canPlay) clearRingBuffers(true);
    }

    if (buffersChanged || srChanged) {
	if (m_converter) {
	    src_delete(m_converter);
            src_delete(m_crapConverter);
	    m_converter = 0;
            m_crapConverter = 0;
	}
    }

    rebuildRangeLists();

    m_mutex.unlock();

    m_audioGenerator->setTargetChannelCount(getTargetChannelCount());

    if (!m_fillThread) {
	m_fillThread = new FillThread(*this);
	m_fillThread->start();
    }

#ifdef DEBUG_AUDIO_PLAY_SOURCE
    cout << "AudioCallbackPlaySource::addModel: now have " << m_models.size() << " model(s) -- emitting modelReplaced" << endl;
#endif

    if (buffersChanged || srChanged) {
	emit modelReplaced();
    }

    connect(model, SIGNAL(modelChanged(size_t, size_t)),
            this, SLOT(modelChanged(size_t, size_t)));

#ifdef DEBUG_AUDIO_PLAY_SOURCE
    cout << "AudioCallbackPlaySource::addModel: awakening thread" << endl;
#endif

    m_condition.wakeAll();
}

void
AudioCallbackPlaySource::modelChanged(size_t startFrame, size_t endFrame)
{
#ifdef DEBUG_AUDIO_PLAY_SOURCE
    SVDEBUG << "AudioCallbackPlaySource::modelChanged(" << startFrame << "," << endFrame << ")" << endl;
#endif
    if (endFrame > m_lastModelEndFrame) {
        m_lastModelEndFrame = endFrame;
        rebuildRangeLists();
    }
}

void
AudioCallbackPlaySource::removeModel(Model *model)
{
    m_mutex.lock();

#ifdef DEBUG_AUDIO_PLAY_SOURCE
    cout << "AudioCallbackPlaySource::removeModel(" << model << ")" << endl;
#endif

    disconnect(model, SIGNAL(modelChanged(size_t, size_t)),
               this, SLOT(modelChanged(size_t, size_t)));

    m_models.erase(model);

    if (m_models.empty()) {
	if (m_converter) {
	    src_delete(m_converter);
            src_delete(m_crapConverter);
	    m_converter = 0;
            m_crapConverter = 0;
	}
	m_sourceSampleRate = 0;
    }

    size_t lastEnd = 0;
    for (std::set<Model *>::const_iterator i = m_models.begin();
	 i != m_models.end(); ++i) {
#ifdef DEBUG_AUDIO_PLAY_SOURCE
	cout << "AudioCallbackPlaySource::removeModel(" << model << "): checking end frame on model " << *i << endl;
#endif
	if ((*i)->getEndFrame() > lastEnd) lastEnd = (*i)->getEndFrame();
#ifdef DEBUG_AUDIO_PLAY_SOURCE
	cout << "(done, lastEnd now " << lastEnd << ")" << endl;
#endif
    }
    m_lastModelEndFrame = lastEnd;

    m_audioGenerator->removeModel(model);

    m_mutex.unlock();

    clearRingBuffers();
}

void
AudioCallbackPlaySource::clearModels()
{
    m_mutex.lock();

#ifdef DEBUG_AUDIO_PLAY_SOURCE
    cout << "AudioCallbackPlaySource::clearModels()" << endl;
#endif

    m_models.clear();

    if (m_converter) {
	src_delete(m_converter);
        src_delete(m_crapConverter);
	m_converter = 0;
        m_crapConverter = 0;
    }

    m_lastModelEndFrame = 0;

    m_sourceSampleRate = 0;

    m_mutex.unlock();

    m_audioGenerator->clearModels();

    clearRingBuffers();
}    

void
AudioCallbackPlaySource::clearRingBuffers(bool haveLock, size_t count)
{
    if (!haveLock) m_mutex.lock();

    rebuildRangeLists();

    if (count == 0) {
	if (m_writeBuffers) count = m_writeBuffers->size();
    }

    m_writeBufferFill = getCurrentBufferedFrame();

    if (m_readBuffers != m_writeBuffers) {
	delete m_writeBuffers;
    }

    m_writeBuffers = new RingBufferVector;

    for (size_t i = 0; i < count; ++i) {
	m_writeBuffers->push_back(new RingBuffer<float>(m_ringBufferSize));
    }

//    cout << "AudioCallbackPlaySource::clearRingBuffers: Created "
//	      << count << " write buffers" << endl;

    if (!haveLock) {
	m_mutex.unlock();
    }
}

void
AudioCallbackPlaySource::play(size_t startFrame)
{
    if (m_viewManager->getPlaySelectionMode() &&
	!m_viewManager->getSelections().empty()) {

        SVDEBUG << "AudioCallbackPlaySource::play: constraining frame " << startFrame << " to selection = ";

        startFrame = m_viewManager->constrainFrameToSelection(startFrame);

        SVDEBUG << startFrame << endl;

    } else {
	if (startFrame >= m_lastModelEndFrame) {
	    startFrame = 0;
	}
    }

#ifdef DEBUG_AUDIO_PLAY_SOURCE
    cerr << "play(" << startFrame << ") -> playback model ";
#endif

    startFrame = m_viewManager->alignReferenceToPlaybackFrame(startFrame);

#ifdef DEBUG_AUDIO_PLAY_SOURCE
    cerr << startFrame << endl;
#endif

    // The fill thread will automatically empty its buffers before
    // starting again if we have not so far been playing, but not if
    // we're just re-seeking.
    // NO -- we can end up playing some first -- always reset here

    m_mutex.lock();

    if (m_timeStretcher) {
        m_timeStretcher->reset();
    }
    if (m_monoStretcher) {
        m_monoStretcher->reset();
    }

    m_readBufferFill = m_writeBufferFill = startFrame;
    if (m_readBuffers) {
        for (size_t c = 0; c < getTargetChannelCount(); ++c) {
            RingBuffer<float> *rb = getReadRingBuffer(c);
#ifdef DEBUG_AUDIO_PLAY_SOURCE
            cerr << "reset ring buffer for channel " << c << endl;
#endif
            if (rb) rb->reset();
        }
    }
    if (m_converter) src_reset(m_converter);
    if (m_crapConverter) src_reset(m_crapConverter);

    m_mutex.unlock();

    m_audioGenerator->reset();

    m_playStartFrame = startFrame;
    m_playStartFramePassed = false;
    m_playStartedAt = RealTime::zeroTime;
    if (m_target) {
        m_playStartedAt = RealTime::fromSeconds(m_target->getCurrentTime());
    }

    bool changed = !m_playing;
    m_lastRetrievalTimestamp = 0;
    m_lastCurrentFrame = 0;
    m_playing = true;

#ifdef DEBUG_AUDIO_PLAY_SOURCE
    cout << "AudioCallbackPlaySource::play: awakening thread" << endl;
#endif

    m_condition.wakeAll();
    if (changed) {
        emit playStatusChanged(m_playing);
        emit activity(tr("Play from %1").arg
                      (RealTime::frame2RealTime
                       (m_playStartFrame, m_sourceSampleRate).toText().c_str()));
    }
}

void
AudioCallbackPlaySource::stop()
{
#ifdef DEBUG_AUDIO_PLAY_SOURCE
    SVDEBUG << "AudioCallbackPlaySource::stop()" << endl;
#endif
    bool changed = m_playing;
    m_playing = false;

#ifdef DEBUG_AUDIO_PLAY_SOURCE
    cout << "AudioCallbackPlaySource::stop: awakening thread" << endl;
#endif

    m_condition.wakeAll();
    m_lastRetrievalTimestamp = 0;
    if (changed) {
        emit playStatusChanged(m_playing);
        emit activity(tr("Stop at %1").arg
                      (RealTime::frame2RealTime
                       (m_lastCurrentFrame, m_sourceSampleRate).toText().c_str()));
    }
    m_lastCurrentFrame = 0;
}

void
AudioCallbackPlaySource::selectionChanged()
{
    if (m_viewManager->getPlaySelectionMode()) {
	clearRingBuffers();
    }
}

void
AudioCallbackPlaySource::playLoopModeChanged()
{
    clearRingBuffers();
}

void
AudioCallbackPlaySource::playSelectionModeChanged()
{
    if (!m_viewManager->getSelections().empty()) {
	clearRingBuffers();
    }
}

void
AudioCallbackPlaySource::playParametersChanged(PlayParameters *)
{
    clearRingBuffers();
}

void
AudioCallbackPlaySource::preferenceChanged(PropertyContainer::PropertyName n)
{
    if (n == "Resample Quality") {
        setResampleQuality(Preferences::getInstance()->getResampleQuality());
    }
}

void
AudioCallbackPlaySource::audioProcessingOverload()
{
    cerr << "Audio processing overload!" << endl;

    if (!m_playing) return;

    RealTimePluginInstance *ap = m_auditioningPlugin;
    if (ap && !m_auditioningPluginBypassed) {
        m_auditioningPluginBypassed = true;
        emit audioOverloadPluginDisabled();
        return;
    }

    if (m_timeStretcher &&
        m_timeStretcher->getTimeRatio() < 1.0 &&
        m_stretcherInputCount > 1 &&
        m_monoStretcher && !m_stretchMono) {
        m_stretchMono = true;
        emit audioTimeStretchMultiChannelDisabled();
        return;
    }
}

void
AudioCallbackPlaySource::setTarget(AudioCallbackPlayTarget *target, size_t size)
{
    m_target = target;
    cout << "AudioCallbackPlaySource::setTarget: Block size -> " << size << endl;
    if (size != 0) {
        m_blockSize = size;
    }
    if (size * 4 > m_ringBufferSize) {
        SVDEBUG << "AudioCallbackPlaySource::setTarget: Buffer size "
                  << size << " > a quarter of ring buffer size "
                  << m_ringBufferSize << ", calling for more ring buffer"
                  << endl;
        m_ringBufferSize = size * 4;
        if (m_writeBuffers && !m_writeBuffers->empty()) {
            clearRingBuffers();
        }
    }
}

size_t
AudioCallbackPlaySource::getTargetBlockSize() const
{
//    cout << "AudioCallbackPlaySource::getTargetBlockSize() -> " << m_blockSize << endl;
    return m_blockSize;
}

void
AudioCallbackPlaySource::setTargetPlayLatency(size_t latency)
{
    m_playLatency = latency;
}

size_t
AudioCallbackPlaySource::getTargetPlayLatency() const
{
    return m_playLatency;
}

size_t
AudioCallbackPlaySource::getCurrentPlayingFrame()
{
    // This method attempts to estimate which audio sample frame is
    // "currently coming through the speakers".

    size_t targetRate = getTargetSampleRate();
    size_t latency = m_playLatency; // at target rate
    RealTime latency_t = RealTime::frame2RealTime(latency, targetRate);

    return getCurrentFrame(latency_t);
}

size_t
AudioCallbackPlaySource::getCurrentBufferedFrame()
{
    return getCurrentFrame(RealTime::zeroTime);
}

size_t
AudioCallbackPlaySource::getCurrentFrame(RealTime latency_t)
{
    bool resample = false;
    double resampleRatio = 1.0;

    // We resample when filling the ring buffer, and time-stretch when
    // draining it.  The buffer contains data at the "target rate" and
    // the latency provided by the target is also at the target rate.
    // Because of the multiple rates involved, we do the actual
    // calculation using RealTime instead.

    size_t sourceRate = getSourceSampleRate();
    size_t targetRate = getTargetSampleRate();

    if (sourceRate == 0 || targetRate == 0) return 0;

    size_t inbuffer = 0; // at target rate

    for (size_t c = 0; c < getTargetChannelCount(); ++c) {
	RingBuffer<float> *rb = getReadRingBuffer(c);
	if (rb) {
	    size_t here = rb->getReadSpace();
	    if (c == 0 || here < inbuffer) inbuffer = here;
	}
    }

    size_t readBufferFill = m_readBufferFill;
    size_t lastRetrievedBlockSize = m_lastRetrievedBlockSize;
    double lastRetrievalTimestamp = m_lastRetrievalTimestamp;
    double currentTime = 0.0;
    if (m_target) currentTime = m_target->getCurrentTime();

    bool looping = m_viewManager->getPlayLoopMode();

    RealTime inbuffer_t = RealTime::frame2RealTime(inbuffer, targetRate);

    size_t stretchlat = 0;
    double timeRatio = 1.0;

    if (m_timeStretcher) {
        stretchlat = m_timeStretcher->getLatency();
        timeRatio = m_timeStretcher->getTimeRatio();
    }

    RealTime stretchlat_t = RealTime::frame2RealTime(stretchlat, targetRate);

    // When the target has just requested a block from us, the last
    // sample it obtained was our buffer fill frame count minus the
    // amount of read space (converted back to source sample rate)
    // remaining now.  That sample is not expected to be played until
    // the target's play latency has elapsed.  By the time the
    // following block is requested, that sample will be at the
    // target's play latency minus the last requested block size away
    // from being played.

    RealTime sincerequest_t = RealTime::zeroTime;
    RealTime lastretrieved_t = RealTime::zeroTime;

    if (m_target &&
        m_trustworthyTimestamps &&
        lastRetrievalTimestamp != 0.0) {

        lastretrieved_t = RealTime::frame2RealTime
            (lastRetrievedBlockSize, targetRate);

        // calculate number of frames at target rate that have elapsed
        // since the end of the last call to getSourceSamples

        if (m_trustworthyTimestamps && !looping) {

            // this adjustment seems to cause more problems when looping
            double elapsed = currentTime - lastRetrievalTimestamp;

            if (elapsed > 0.0) {
                sincerequest_t = RealTime::fromSeconds(elapsed);
            }
        }

    } else {

        lastretrieved_t = RealTime::frame2RealTime
            (getTargetBlockSize(), targetRate);
    }

    RealTime bufferedto_t = RealTime::frame2RealTime(readBufferFill, sourceRate);

    if (timeRatio != 1.0) {
        lastretrieved_t = lastretrieved_t / timeRatio;
        sincerequest_t = sincerequest_t / timeRatio;
        latency_t = latency_t / timeRatio;
    }

#ifdef DEBUG_AUDIO_PLAY_SOURCE_PLAYING
    cerr << "\nbuffered to: " << bufferedto_t << ", in buffer: " << inbuffer_t << ", time ratio " << timeRatio << "\n  stretcher latency: " << stretchlat_t << ", device latency: " << latency_t << "\n  since request: " << sincerequest_t << ", last retrieved quantity: " << lastretrieved_t << endl;
#endif

    RealTime end = RealTime::frame2RealTime(m_lastModelEndFrame, sourceRate);

    // Normally the range lists should contain at least one item each
    // -- if playback is unconstrained, that item should report the
    // entire source audio duration.

    if (m_rangeStarts.empty()) {
        rebuildRangeLists();
    }

    if (m_rangeStarts.empty()) {
        // this code is only used in case of error in rebuildRangeLists
        RealTime playing_t = bufferedto_t
            - latency_t - stretchlat_t - lastretrieved_t - inbuffer_t
            + sincerequest_t;
        if (playing_t < RealTime::zeroTime) playing_t = RealTime::zeroTime;
        size_t frame = RealTime::realTime2Frame(playing_t, sourceRate);
        return m_viewManager->alignPlaybackFrameToReference(frame);
    }

    int inRange = 0;
    int index = 0;

    for (size_t i = 0; i < m_rangeStarts.size(); ++i) {
        if (bufferedto_t >= m_rangeStarts[i]) {
            inRange = index;
        } else {
            break;
        }
        ++index;
    }

    if (inRange >= m_rangeStarts.size()) inRange = m_rangeStarts.size()-1;

    RealTime playing_t = bufferedto_t;

    playing_t = playing_t
        - latency_t - stretchlat_t - lastretrieved_t - inbuffer_t
        + sincerequest_t;

    // This rather gross little hack is used to ensure that latency
    // compensation doesn't result in the playback pointer appearing
    // to start earlier than the actual playback does.  It doesn't
    // work properly (hence the bail-out in the middle) because if we
    // are playing a relatively short looped region, the playing time
    // estimated from the buffer fill frame may have wrapped around
    // the region boundary and end up being much smaller than the
    // theoretical play start frame, perhaps even for the entire
    // duration of playback!

    if (!m_playStartFramePassed) {
        RealTime playstart_t = RealTime::frame2RealTime(m_playStartFrame,
                                                        sourceRate);
        if (playing_t < playstart_t) {
//            cerr << "playing_t " << playing_t << " < playstart_t " 
//                      << playstart_t << endl;
            if (/*!!! sincerequest_t > RealTime::zeroTime && */
                m_playStartedAt + latency_t + stretchlat_t <
                RealTime::fromSeconds(currentTime)) {
//                cerr << "but we've been playing for long enough that I think we should disregard it (it probably results from loop wrapping)" << endl;
                m_playStartFramePassed = true;
            } else {
                playing_t = playstart_t;
            }
        } else {
            m_playStartFramePassed = true;
        }
    }
 
#ifdef DEBUG_AUDIO_PLAY_SOURCE_PLAYING
    cerr << "playing_t " << playing_t;
#endif

    playing_t = playing_t - m_rangeStarts[inRange];
 
#ifdef DEBUG_AUDIO_PLAY_SOURCE_PLAYING
    cerr << " as offset into range " << inRange << " (start =" << m_rangeStarts[inRange] << " duration =" << m_rangeDurations[inRange] << ") = " << playing_t << endl;
#endif

    while (playing_t < RealTime::zeroTime) {

        if (inRange == 0) {
            if (looping) {
                inRange = m_rangeStarts.size() - 1;
            } else {
                break;
            }
        } else {
            --inRange;
        }

        playing_t = playing_t + m_rangeDurations[inRange];
    }

    playing_t = playing_t + m_rangeStarts[inRange];

#ifdef DEBUG_AUDIO_PLAY_SOURCE_PLAYING
    cerr << "  playing time: " << playing_t << endl;
#endif

    if (!looping) {
        if (inRange == m_rangeStarts.size()-1 &&
            playing_t >= m_rangeStarts[inRange] + m_rangeDurations[inRange]) {
cerr << "Not looping, inRange " << inRange << " == rangeStarts.size()-1, playing_t " << playing_t << " >= m_rangeStarts[inRange] " << m_rangeStarts[inRange] << " + m_rangeDurations[inRange] " << m_rangeDurations[inRange] << " -- stopping" << endl;
            stop();
        }
    }

    if (playing_t < RealTime::zeroTime) playing_t = RealTime::zeroTime;

    size_t frame = RealTime::realTime2Frame(playing_t, sourceRate);

    if (m_lastCurrentFrame > 0 && !looping) {
        if (frame < m_lastCurrentFrame) {
            frame = m_lastCurrentFrame;
        }
    }

    m_lastCurrentFrame = frame;

    return m_viewManager->alignPlaybackFrameToReference(frame);
}

void
AudioCallbackPlaySource::rebuildRangeLists()
{
    bool constrained = (m_viewManager->getPlaySelectionMode());

    m_rangeStarts.clear();
    m_rangeDurations.clear();

    size_t sourceRate = getSourceSampleRate();
    if (sourceRate == 0) return;

    RealTime end = RealTime::frame2RealTime(m_lastModelEndFrame, sourceRate);
    if (end == RealTime::zeroTime) return;

    if (!constrained) {
        m_rangeStarts.push_back(RealTime::zeroTime);
        m_rangeDurations.push_back(end);
        return;
    }

    MultiSelection::SelectionList selections = m_viewManager->getSelections();
    MultiSelection::SelectionList::const_iterator i;

#ifdef DEBUG_AUDIO_PLAY_SOURCE
    SVDEBUG << "AudioCallbackPlaySource::rebuildRangeLists" << endl;
#endif

    if (!selections.empty()) {

        for (i = selections.begin(); i != selections.end(); ++i) {
            
            RealTime start =
                (RealTime::frame2RealTime
                 (m_viewManager->alignReferenceToPlaybackFrame(i->getStartFrame()),
                  sourceRate));
            RealTime duration = 
                (RealTime::frame2RealTime
                 (m_viewManager->alignReferenceToPlaybackFrame(i->getEndFrame()) -
                  m_viewManager->alignReferenceToPlaybackFrame(i->getStartFrame()),
                  sourceRate));
            
            m_rangeStarts.push_back(start);
            m_rangeDurations.push_back(duration);
        }
    } else {
        m_rangeStarts.push_back(RealTime::zeroTime);
        m_rangeDurations.push_back(end);
    }

#ifdef DEBUG_AUDIO_PLAY_SOURCE
    cerr << "Now have " << m_rangeStarts.size() << " play ranges" << endl;
#endif
}

void
AudioCallbackPlaySource::setOutputLevels(float left, float right)
{
    m_outputLeft = left;
    m_outputRight = right;
}

bool
AudioCallbackPlaySource::getOutputLevels(float &left, float &right)
{
    left = m_outputLeft;
    right = m_outputRight;
    return true;
}

void
AudioCallbackPlaySource::setTargetSampleRate(size_t sr)
{
    bool first = (m_targetSampleRate == 0);

    m_targetSampleRate = sr;
    initialiseConverter();

    if (first && (m_stretchRatio != 1.f)) {
        // couldn't create a stretcher before because we had no sample
        // rate: make one now
        setTimeStretch(m_stretchRatio);
    }
}

void
AudioCallbackPlaySource::initialiseConverter()
{
    m_mutex.lock();

    if (m_converter) {
        src_delete(m_converter);
        src_delete(m_crapConverter);
        m_converter = 0;
        m_crapConverter = 0;
    }

    if (getSourceSampleRate() != getTargetSampleRate()) {

	int err = 0;

	m_converter = src_new(m_resampleQuality == 2 ? SRC_SINC_BEST_QUALITY :
                              m_resampleQuality == 1 ? SRC_SINC_MEDIUM_QUALITY :
                              m_resampleQuality == 0 ? SRC_SINC_FASTEST :
                                                       SRC_SINC_MEDIUM_QUALITY,
			      getTargetChannelCount(), &err);

        if (m_converter) {
            m_crapConverter = src_new(SRC_LINEAR,
                                      getTargetChannelCount(),
                                      &err);
        }

	if (!m_converter || !m_crapConverter) {
	    cerr
		<< "AudioCallbackPlaySource::setModel: ERROR in creating samplerate converter: "
		<< src_strerror(err) << endl;

            if (m_converter) {
                src_delete(m_converter);
                m_converter = 0;
            } 

            if (m_crapConverter) {
                src_delete(m_crapConverter);
                m_crapConverter = 0;
            }

            m_mutex.unlock();

            emit sampleRateMismatch(getSourceSampleRate(),
                                    getTargetSampleRate(),
                                    false);
	} else {

            m_mutex.unlock();

            emit sampleRateMismatch(getSourceSampleRate(),
                                    getTargetSampleRate(),
                                    true);
        }
    } else {
        m_mutex.unlock();
    }
}

void
AudioCallbackPlaySource::setResampleQuality(int q)
{
    if (q == m_resampleQuality) return;
    m_resampleQuality = q;

#ifdef DEBUG_AUDIO_PLAY_SOURCE
    SVDEBUG << "AudioCallbackPlaySource::setResampleQuality: setting to "
              << m_resampleQuality << endl;
#endif

    initialiseConverter();
}

void
AudioCallbackPlaySource::setAuditioningEffect(Auditionable *a)
{
    RealTimePluginInstance *plugin = dynamic_cast<RealTimePluginInstance *>(a);
    if (a && !plugin) {
        cerr << "WARNING: AudioCallbackPlaySource::setAuditioningEffect: auditionable object " << a << " is not a real-time plugin instance" << endl;
    }

    m_mutex.lock();
    m_auditioningPlugin = plugin;
    m_auditioningPluginBypassed = false;
    m_mutex.unlock();
}

void
AudioCallbackPlaySource::setSoloModelSet(std::set<Model *> s)
{
    m_audioGenerator->setSoloModelSet(s);
    clearRingBuffers();
}

void
AudioCallbackPlaySource::clearSoloModelSet()
{
    m_audioGenerator->clearSoloModelSet();
    clearRingBuffers();
}

size_t
AudioCallbackPlaySource::getTargetSampleRate() const
{
    if (m_targetSampleRate) return m_targetSampleRate;
    else return getSourceSampleRate();
}

size_t
AudioCallbackPlaySource::getSourceChannelCount() const
{
    return m_sourceChannelCount;
}

size_t
AudioCallbackPlaySource::getTargetChannelCount() const
{
    if (m_sourceChannelCount < 2) return 2;
    return m_sourceChannelCount;
}

size_t
AudioCallbackPlaySource::getSourceSampleRate() const
{
    return m_sourceSampleRate;
}

void
AudioCallbackPlaySource::setTimeStretch(float factor)
{
    m_stretchRatio = factor;

    if (!getTargetSampleRate()) return; // have to make our stretcher later

    if (m_timeStretcher || (factor == 1.f)) {
        // stretch ratio will be set in next process call if appropriate
    } else {
        m_stretcherInputCount = getTargetChannelCount();
        RubberBandStretcher *stretcher = new RubberBandStretcher
            (getTargetSampleRate(),
             m_stretcherInputCount,
             RubberBandStretcher::OptionProcessRealTime,
             factor);
        RubberBandStretcher *monoStretcher = new RubberBandStretcher
            (getTargetSampleRate(),
             1,
             RubberBandStretcher::OptionProcessRealTime,
             factor);
        m_stretcherInputs = new float *[m_stretcherInputCount];
        m_stretcherInputSizes = new size_t[m_stretcherInputCount];
        for (size_t c = 0; c < m_stretcherInputCount; ++c) {
            m_stretcherInputSizes[c] = 16384;
            m_stretcherInputs[c] = new float[m_stretcherInputSizes[c]];
        }
        m_monoStretcher = monoStretcher;
        m_timeStretcher = stretcher;
    }

    emit activity(tr("Change time-stretch factor to %1").arg(factor));
}

size_t
AudioCallbackPlaySource::getSourceSamples(size_t ucount, float **buffer)
{
    int count = ucount;

    if (!m_playing) {
#ifdef DEBUG_AUDIO_PLAY_SOURCE_PLAYING
        SVDEBUG << "AudioCallbackPlaySource::getSourceSamples: Not playing" << endl;
#endif
	for (size_t ch = 0; ch < getTargetChannelCount(); ++ch) {
	    for (int i = 0; i < count; ++i) {
		buffer[ch][i] = 0.0;
	    }
	}
	return 0;
    }

#ifdef DEBUG_AUDIO_PLAY_SOURCE_PLAYING
    SVDEBUG << "AudioCallbackPlaySource::getSourceSamples: Playing" << endl;
#endif

    // Ensure that all buffers have at least the amount of data we
    // need -- else reduce the size of our requests correspondingly

    for (size_t ch = 0; ch < getTargetChannelCount(); ++ch) {

        RingBuffer<float> *rb = getReadRingBuffer(ch);
        
        if (!rb) {
            cerr << "WARNING: AudioCallbackPlaySource::getSourceSamples: "
                      << "No ring buffer available for channel " << ch
                      << ", returning no data here" << endl;
            count = 0;
            break;
        }

        size_t rs = rb->getReadSpace();
        if (rs < count) {
#ifdef DEBUG_AUDIO_PLAY_SOURCE
            cerr << "WARNING: AudioCallbackPlaySource::getSourceSamples: "
                      << "Ring buffer for channel " << ch << " has only "
                      << rs << " (of " << count << ") samples available ("
                      << "ring buffer size is " << rb->getSize() << ", write "
                      << "space " << rb->getWriteSpace() << "), "
                      << "reducing request size" << endl;
#endif
            count = rs;
        }
    }

    if (count == 0) return 0;

    RubberBandStretcher *ts = m_timeStretcher;
    RubberBandStretcher *ms = m_monoStretcher;

    float ratio = ts ? ts->getTimeRatio() : 1.f;

    if (ratio != m_stretchRatio) {
        if (!ts) {
            cerr << "WARNING: AudioCallbackPlaySource::getSourceSamples: Time ratio change to " << m_stretchRatio << " is pending, but no stretcher is set" << endl;
            m_stretchRatio = 1.f;
        } else {
            ts->setTimeRatio(m_stretchRatio);
            if (ms) ms->setTimeRatio(m_stretchRatio);
            if (m_stretchRatio >= 1.0) m_stretchMono = false;
        }
    }

    int stretchChannels = m_stretcherInputCount;
    if (m_stretchMono) {
        if (ms) {
            ts = ms;
            stretchChannels = 1;
        } else {
            m_stretchMono = false;
        }
    }

    if (m_target) {
        m_lastRetrievedBlockSize = count;
        m_lastRetrievalTimestamp = m_target->getCurrentTime();
    }

    if (!ts || ratio == 1.f) {

	int got = 0;

	for (size_t ch = 0; ch < getTargetChannelCount(); ++ch) {

	    RingBuffer<float> *rb = getReadRingBuffer(ch);

	    if (rb) {

		// this is marginally more likely to leave our channels in
		// sync after a processing failure than just passing "count":
		size_t request = count;
		if (ch > 0) request = got;

		got = rb->read(buffer[ch], request);
	    
#ifdef DEBUG_AUDIO_PLAY_SOURCE_PLAYING
		cout << "AudioCallbackPlaySource::getSamples: got " << got << " (of " << count << ") samples on channel " << ch << ", signalling for more (possibly)" << endl;
#endif
	    }

	    for (size_t ch = 0; ch < getTargetChannelCount(); ++ch) {
		for (int i = got; i < count; ++i) {
		    buffer[ch][i] = 0.0;
		}
	    }
	}

        applyAuditioningEffect(count, buffer);

#ifdef DEBUG_AUDIO_PLAY_SOURCE
    cout << "AudioCallbackPlaySource::getSamples: awakening thread" << endl;
#endif

        m_condition.wakeAll();

	return got;
    }

    size_t channels = getTargetChannelCount();
    size_t available;
    int warned = 0;
    size_t fedToStretcher = 0;

    // The input block for a given output is approx output / ratio,
    // but we can't predict it exactly, for an adaptive timestretcher.

    while ((available = ts->available()) < count) {

        size_t reqd = lrintf((count - available) / ratio);
        reqd = std::max(reqd, ts->getSamplesRequired());
        if (reqd == 0) reqd = 1;
                
        size_t got = reqd;

#ifdef DEBUG_AUDIO_PLAY_SOURCE_PLAYING
        cerr << "reqd = " <<reqd << ", channels = " << channels << ", ic = " << m_stretcherInputCount << endl;
#endif

        for (size_t c = 0; c < channels; ++c) {
            if (c >= m_stretcherInputCount) continue;
            if (reqd > m_stretcherInputSizes[c]) {
                if (c == 0) {
                    cerr << "WARNING: resizing stretcher input buffer from " << m_stretcherInputSizes[c] << " to " << (reqd * 2) << endl;
                }
                delete[] m_stretcherInputs[c];
                m_stretcherInputSizes[c] = reqd * 2;
                m_stretcherInputs[c] = new float[m_stretcherInputSizes[c]];
            }
        }

        for (size_t c = 0; c < channels; ++c) {
            if (c >= m_stretcherInputCount) continue;
            RingBuffer<float> *rb = getReadRingBuffer(c);
            if (rb) {
                size_t gotHere;
                if (stretchChannels == 1 && c > 0) {
                    gotHere = rb->readAdding(m_stretcherInputs[0], got);
                } else {
                    gotHere = rb->read(m_stretcherInputs[c], got);
                }
                if (gotHere < got) got = gotHere;
                
#ifdef DEBUG_AUDIO_PLAY_SOURCE_PLAYING
                if (c == 0) {
                    SVDEBUG << "feeding stretcher: got " << gotHere
                              << ", " << rb->getReadSpace() << " remain" << endl;
                }
#endif
                
            } else {
                cerr << "WARNING: No ring buffer available for channel " << c << " in stretcher input block" << endl;
            }
        }

        if (got < reqd) {
            cerr << "WARNING: Read underrun in playback ("
                      << got << " < " << reqd << ")" << endl;
        }

        ts->process(m_stretcherInputs, got, false);

        fedToStretcher += got;

        if (got == 0) break;

        if (ts->available() == available) {
            cerr << "WARNING: AudioCallbackPlaySource::getSamples: Added " << got << " samples to time stretcher, created no new available output samples (warned = " << warned << ")" << endl;
            if (++warned == 5) break;
        }
    }

    ts->retrieve(buffer, count);

    for (int c = stretchChannels; c < getTargetChannelCount(); ++c) {
        for (int i = 0; i < count; ++i) {
            buffer[c][i] = buffer[0][i];
        }
    }

    applyAuditioningEffect(count, buffer);

#ifdef DEBUG_AUDIO_PLAY_SOURCE
    cout << "AudioCallbackPlaySource::getSamples [stretched]: awakening thread" << endl;
#endif

    m_condition.wakeAll();

    return count;
}

void
AudioCallbackPlaySource::applyAuditioningEffect(size_t count, float **buffers)
{
    if (m_auditioningPluginBypassed) return;
    RealTimePluginInstance *plugin = m_auditioningPlugin;
    if (!plugin) return;
    
    if (plugin->getAudioInputCount() != getTargetChannelCount()) {
//        cerr << "plugin input count " << plugin->getAudioInputCount() 
//                  << " != our channel count " << getTargetChannelCount()
//                  << endl;
        return;
    }
    if (plugin->getAudioOutputCount() != getTargetChannelCount()) {
//        cerr << "plugin output count " << plugin->getAudioOutputCount() 
//                  << " != our channel count " << getTargetChannelCount()
//                  << endl;
        return;
    }
    if (plugin->getBufferSize() < count) {
//        cerr << "plugin buffer size " << plugin->getBufferSize() 
//                  << " < our block size " << count
//                  << endl;
        return;
    }

    float **ib = plugin->getAudioInputBuffers();
    float **ob = plugin->getAudioOutputBuffers();

    for (size_t c = 0; c < getTargetChannelCount(); ++c) {
        for (size_t i = 0; i < count; ++i) {
            ib[c][i] = buffers[c][i];
        }
    }

    plugin->run(Vamp::RealTime::zeroTime, count);
    
    for (size_t c = 0; c < getTargetChannelCount(); ++c) {
        for (size_t i = 0; i < count; ++i) {
            buffers[c][i] = ob[c][i];
        }
    }
}    

// Called from fill thread, m_playing true, mutex held
bool
AudioCallbackPlaySource::fillBuffers()
{
    static float *tmp = 0;
    static size_t tmpSize = 0;

    size_t space = 0;
    for (size_t c = 0; c < getTargetChannelCount(); ++c) {
	RingBuffer<float> *wb = getWriteRingBuffer(c);
	if (wb) {
	    size_t spaceHere = wb->getWriteSpace();
	    if (c == 0 || spaceHere < space) space = spaceHere;
	}
    }
    
    if (space == 0) {
#ifdef DEBUG_AUDIO_PLAY_SOURCE
        cout << "AudioCallbackPlaySourceFillThread: no space to fill" << endl;
#endif
        return false;
    }

    size_t f = m_writeBufferFill;
	
    bool readWriteEqual = (m_readBuffers == m_writeBuffers);

#ifdef DEBUG_AUDIO_PLAY_SOURCE
    if (!readWriteEqual) {
        cout << "AudioCallbackPlaySourceFillThread: note read buffers != write buffers" << endl;
    }
    cout << "AudioCallbackPlaySourceFillThread: filling " << space << " frames" << endl;
#endif

#ifdef DEBUG_AUDIO_PLAY_SOURCE
    cout << "buffered to " << f << " already" << endl;
#endif

    bool resample = (getSourceSampleRate() != getTargetSampleRate());

#ifdef DEBUG_AUDIO_PLAY_SOURCE
    cout << (resample ? "" : "not ") << "resampling (source " << getSourceSampleRate() << ", target " << getTargetSampleRate() << ")" << endl;
#endif

    size_t channels = getTargetChannelCount();

    size_t orig = space;
    size_t got = 0;

    static float **bufferPtrs = 0;
    static size_t bufferPtrCount = 0;

    if (bufferPtrCount < channels) {
	if (bufferPtrs) delete[] bufferPtrs;
	bufferPtrs = new float *[channels];
	bufferPtrCount = channels;
    }

    size_t generatorBlockSize = m_audioGenerator->getBlockSize();

    if (resample && !m_converter) {
	static bool warned = false;
	if (!warned) {
	    cerr << "WARNING: sample rates differ, but no converter available!" << endl;
	    warned = true;
	}
    }

    if (resample && m_converter) {

	double ratio =
	    double(getTargetSampleRate()) / double(getSourceSampleRate());
	orig = size_t(orig / ratio + 0.1);

	// orig must be a multiple of generatorBlockSize
	orig = (orig / generatorBlockSize) * generatorBlockSize;
	if (orig == 0) return false;

	size_t work = std::max(orig, space);

	// We only allocate one buffer, but we use it in two halves.
	// We place the non-interleaved values in the second half of
	// the buffer (orig samples for channel 0, orig samples for
	// channel 1 etc), and then interleave them into the first
	// half of the buffer.  Then we resample back into the second
	// half (interleaved) and de-interleave the results back to
	// the start of the buffer for insertion into the ringbuffers.
	// What a faff -- especially as we've already de-interleaved
	// the audio data from the source file elsewhere before we
	// even reach this point.
	
	if (tmpSize < channels * work * 2) {
	    delete[] tmp;
	    tmp = new float[channels * work * 2];
	    tmpSize = channels * work * 2;
	}

	float *nonintlv = tmp + channels * work;
	float *intlv = tmp;
	float *srcout = tmp + channels * work;
	
	for (size_t c = 0; c < channels; ++c) {
	    for (size_t i = 0; i < orig; ++i) {
		nonintlv[channels * i + c] = 0.0f;
	    }
	}

	for (size_t c = 0; c < channels; ++c) {
	    bufferPtrs[c] = nonintlv + c * orig;
	}

	got = mixModels(f, orig, bufferPtrs); // also modifies f

	// and interleave into first half
	for (size_t c = 0; c < channels; ++c) {
	    for (size_t i = 0; i < got; ++i) {
		float sample = nonintlv[c * got + i];
		intlv[channels * i + c] = sample;
	    }
	}
		
	SRC_DATA data;
	data.data_in = intlv;
	data.data_out = srcout;
	data.input_frames = got;
	data.output_frames = work;
	data.src_ratio = ratio;
	data.end_of_input = 0;
	
	int err = 0;

        if (m_timeStretcher && m_timeStretcher->getTimeRatio() < 0.4) {
#ifdef DEBUG_AUDIO_PLAY_SOURCE
            cout << "Using crappy converter" << endl;
#endif
            err = src_process(m_crapConverter, &data);
        } else {
            err = src_process(m_converter, &data);
        }

	size_t toCopy = size_t(got * ratio + 0.1);

	if (err) {
	    cerr
		<< "AudioCallbackPlaySourceFillThread: ERROR in samplerate conversion: "
		<< src_strerror(err) << endl;
	    //!!! Then what?
	} else {
	    got = data.input_frames_used;
	    toCopy = data.output_frames_gen;
#ifdef DEBUG_AUDIO_PLAY_SOURCE
	    cout << "Resampled " << got << " frames to " << toCopy << " frames" << endl;
#endif
	}
	
	for (size_t c = 0; c < channels; ++c) {
	    for (size_t i = 0; i < toCopy; ++i) {
		tmp[i] = srcout[channels * i + c];
	    }
	    RingBuffer<float> *wb = getWriteRingBuffer(c);
	    if (wb) wb->write(tmp, toCopy);
	}

	m_writeBufferFill = f;
	if (readWriteEqual) m_readBufferFill = f;

    } else {

	// space must be a multiple of generatorBlockSize
        size_t reqSpace = space;
	space = (reqSpace / generatorBlockSize) * generatorBlockSize;
	if (space == 0) {
#ifdef DEBUG_AUDIO_PLAY_SOURCE
            cout << "requested fill of " << reqSpace
                      << " is less than generator block size of "
                      << generatorBlockSize << ", leaving it" << endl;
#endif
            return false;
        }

	if (tmpSize < channels * space) {
	    delete[] tmp;
	    tmp = new float[channels * space];
	    tmpSize = channels * space;
	}

	for (size_t c = 0; c < channels; ++c) {

	    bufferPtrs[c] = tmp + c * space;
	    
	    for (size_t i = 0; i < space; ++i) {
		tmp[c * space + i] = 0.0f;
	    }
	}

	size_t got = mixModels(f, space, bufferPtrs); // also modifies f

	for (size_t c = 0; c < channels; ++c) {

	    RingBuffer<float> *wb = getWriteRingBuffer(c);
	    if (wb) {
                size_t actual = wb->write(bufferPtrs[c], got);
#ifdef DEBUG_AUDIO_PLAY_SOURCE
		cout << "Wrote " << actual << " samples for ch " << c << ", now "
			  << wb->getReadSpace() << " to read" 
			  << endl;
#endif
                if (actual < got) {
                    cerr << "WARNING: Buffer overrun in channel " << c
                              << ": wrote " << actual << " of " << got
                              << " samples" << endl;
                }
            }
	}

	m_writeBufferFill = f;
	if (readWriteEqual) m_readBufferFill = f;

#ifdef DEBUG_AUDIO_PLAY_SOURCE
        cout << "Read buffer fill is now " << m_readBufferFill << endl;
#endif

	//!!! how do we know when ended? need to mark up a fully-buffered flag and check this if we find the buffers empty in getSourceSamples
    }

    return true;
}    

size_t
AudioCallbackPlaySource::mixModels(size_t &frame, size_t count, float **buffers)
{
    size_t processed = 0;
    size_t chunkStart = frame;
    size_t chunkSize = count;
    size_t selectionSize = 0;
    size_t nextChunkStart = chunkStart + chunkSize;
    
    bool looping = m_viewManager->getPlayLoopMode();
    bool constrained = (m_viewManager->getPlaySelectionMode() &&
			!m_viewManager->getSelections().empty());

    static float **chunkBufferPtrs = 0;
    static size_t chunkBufferPtrCount = 0;
    size_t channels = getTargetChannelCount();

#ifdef DEBUG_AUDIO_PLAY_SOURCE
    cout << "Selection playback: start " << frame << ", size " << count <<", channels " << channels << endl;
#endif

    if (chunkBufferPtrCount < channels) {
	if (chunkBufferPtrs) delete[] chunkBufferPtrs;
	chunkBufferPtrs = new float *[channels];
	chunkBufferPtrCount = channels;
    }

    for (size_t c = 0; c < channels; ++c) {
	chunkBufferPtrs[c] = buffers[c];
    }

    while (processed < count) {
	
	chunkSize = count - processed;
	nextChunkStart = chunkStart + chunkSize;
	selectionSize = 0;

	size_t fadeIn = 0, fadeOut = 0;

	if (constrained) {

            size_t rChunkStart =
                m_viewManager->alignPlaybackFrameToReference(chunkStart);
	    
	    Selection selection =
		m_viewManager->getContainingSelection(rChunkStart, true);
	    
	    if (selection.isEmpty()) {
		if (looping) {
		    selection = *m_viewManager->getSelections().begin();
		    chunkStart = m_viewManager->alignReferenceToPlaybackFrame
                        (selection.getStartFrame());
		    fadeIn = 50;
		}
	    }

	    if (selection.isEmpty()) {

		chunkSize = 0;
		nextChunkStart = chunkStart;

	    } else {

                size_t sf = m_viewManager->alignReferenceToPlaybackFrame
                    (selection.getStartFrame());
                size_t ef = m_viewManager->alignReferenceToPlaybackFrame
                    (selection.getEndFrame());

		selectionSize = ef - sf;

		if (chunkStart < sf) {
		    chunkStart = sf;
		    fadeIn = 50;
		}

		nextChunkStart = chunkStart + chunkSize;

		if (nextChunkStart >= ef) {
		    nextChunkStart = ef;
		    fadeOut = 50;
		}

		chunkSize = nextChunkStart - chunkStart;
	    }
	
	} else if (looping && m_lastModelEndFrame > 0) {

	    if (chunkStart >= m_lastModelEndFrame) {
		chunkStart = 0;
	    }
	    if (chunkSize > m_lastModelEndFrame - chunkStart) {
		chunkSize = m_lastModelEndFrame - chunkStart;
	    }
	    nextChunkStart = chunkStart + chunkSize;
	}
	
//	cout << "chunkStart " << chunkStart << ", chunkSize " << chunkSize << ", nextChunkStart " << nextChunkStart << ", frame " << frame << ", count " << count << ", processed " << processed << endl;

	if (!chunkSize) {
#ifdef DEBUG_AUDIO_PLAY_SOURCE
	    cout << "Ending selection playback at " << nextChunkStart << endl;
#endif
	    // We need to maintain full buffers so that the other
	    // thread can tell where it's got to in the playback -- so
	    // return the full amount here
	    frame = frame + count;
	    return count;
	}

#ifdef DEBUG_AUDIO_PLAY_SOURCE
	cout << "Selection playback: chunk at " << chunkStart << " -> " << nextChunkStart << " (size " << chunkSize << ")" << endl;
#endif

	size_t got = 0;

	if (selectionSize < 100) {
	    fadeIn = 0;
	    fadeOut = 0;
	} else if (selectionSize < 300) {
	    if (fadeIn > 0) fadeIn = 10;
	    if (fadeOut > 0) fadeOut = 10;
	}

	if (fadeIn > 0) {
	    if (processed * 2 < fadeIn) {
		fadeIn = processed * 2;
	    }
	}

	if (fadeOut > 0) {
	    if ((count - processed - chunkSize) * 2 < fadeOut) {
		fadeOut = (count - processed - chunkSize) * 2;
	    }
	}

	for (std::set<Model *>::iterator mi = m_models.begin();
	     mi != m_models.end(); ++mi) {
	    
	    got = m_audioGenerator->mixModel(*mi, chunkStart, 
					     chunkSize, chunkBufferPtrs,
					     fadeIn, fadeOut);
	}

	for (size_t c = 0; c < channels; ++c) {
	    chunkBufferPtrs[c] += chunkSize;
	}

	processed += chunkSize;
	chunkStart = nextChunkStart;
    }

#ifdef DEBUG_AUDIO_PLAY_SOURCE
    cout << "Returning selection playback " << processed << " frames to " << nextChunkStart << endl;
#endif

    frame = nextChunkStart;
    return processed;
}

void
AudioCallbackPlaySource::unifyRingBuffers()
{
    if (m_readBuffers == m_writeBuffers) return;

    // only unify if there will be something to read
    for (size_t c = 0; c < getTargetChannelCount(); ++c) {
	RingBuffer<float> *wb = getWriteRingBuffer(c);
	if (wb) {
	    if (wb->getReadSpace() < m_blockSize * 2) {
		if ((m_writeBufferFill + m_blockSize * 2) < 
		    m_lastModelEndFrame) {
		    // OK, we don't have enough and there's more to
		    // read -- don't unify until we can do better
#ifdef DEBUG_AUDIO_PLAY_SOURCE_PLAYING
                    SVDEBUG << "AudioCallbackPlaySource::unifyRingBuffers: Not unifying: write buffer has less (" << wb->getReadSpace() << ") than " << m_blockSize*2 << " to read and write buffer fill (" << m_writeBufferFill << ") is not close to end frame (" << m_lastModelEndFrame << ")" << endl;
#endif
		    return;
		}
	    }
	    break;
	}
    }

    size_t rf = m_readBufferFill;
    RingBuffer<float> *rb = getReadRingBuffer(0);
    if (rb) {
	size_t rs = rb->getReadSpace();
	//!!! incorrect when in non-contiguous selection, see comments elsewhere
//	cout << "rs = " << rs << endl;
	if (rs < rf) rf -= rs;
	else rf = 0;
    }
    
#ifdef DEBUG_AUDIO_PLAY_SOURCE_PLAYING
    SVDEBUG << "AudioCallbackPlaySource::unifyRingBuffers: m_readBufferFill = " << m_readBufferFill << ", rf = " << rf << ", m_writeBufferFill = " << m_writeBufferFill << endl;
#endif

    size_t wf = m_writeBufferFill;
    size_t skip = 0;
    for (size_t c = 0; c < getTargetChannelCount(); ++c) {
	RingBuffer<float> *wb = getWriteRingBuffer(c);
	if (wb) {
	    if (c == 0) {
		
		size_t wrs = wb->getReadSpace();
//		cout << "wrs = " << wrs << endl;

		if (wrs < wf) wf -= wrs;
		else wf = 0;
//		cout << "wf = " << wf << endl;
		
		if (wf < rf) skip = rf - wf;
		if (skip == 0) break;
	    }

//	    cout << "skipping " << skip << endl;
	    wb->skip(skip);
	}
    }
		    
    m_bufferScavenger.claim(m_readBuffers);
    m_readBuffers = m_writeBuffers;
    m_readBufferFill = m_writeBufferFill;
#ifdef DEBUG_AUDIO_PLAY_SOURCE_PLAYING
    cerr << "unified" << endl;
#endif
}

void
AudioCallbackPlaySource::FillThread::run()
{
    AudioCallbackPlaySource &s(m_source);
    
#ifdef DEBUG_AUDIO_PLAY_SOURCE
    cout << "AudioCallbackPlaySourceFillThread starting" << endl;
#endif

    s.m_mutex.lock();

    bool previouslyPlaying = s.m_playing;
    bool work = false;

    while (!s.m_exiting) {

	s.unifyRingBuffers();
	s.m_bufferScavenger.scavenge();
        s.m_pluginScavenger.scavenge();

	if (work && s.m_playing && s.getSourceSampleRate()) {
	    
#ifdef DEBUG_AUDIO_PLAY_SOURCE
	    cout << "AudioCallbackPlaySourceFillThread: not waiting" << endl;
#endif

	    s.m_mutex.unlock();
	    s.m_mutex.lock();

	} else {
	    
	    float ms = 100;
	    if (s.getSourceSampleRate() > 0) {
		ms = float(s.m_ringBufferSize) /
                    float(s.getSourceSampleRate()) * 1000.0;
	    }
	    
	    if (s.m_playing) ms /= 10;

#ifdef DEBUG_AUDIO_PLAY_SOURCE
            if (!s.m_playing) cout << endl;
	    cout << "AudioCallbackPlaySourceFillThread: waiting for " << ms << "ms..." << endl;
#endif
	    
	    s.m_condition.wait(&s.m_mutex, size_t(ms));
	}

#ifdef DEBUG_AUDIO_PLAY_SOURCE
	cout << "AudioCallbackPlaySourceFillThread: awoken" << endl;
#endif

	work = false;

	if (!s.getSourceSampleRate()) {
#ifdef DEBUG_AUDIO_PLAY_SOURCE
            cout << "AudioCallbackPlaySourceFillThread: source sample rate is zero" << endl;
#endif
            continue;
        }

	bool playing = s.m_playing;

	if (playing && !previouslyPlaying) {
#ifdef DEBUG_AUDIO_PLAY_SOURCE
	    cout << "AudioCallbackPlaySourceFillThread: playback state changed, resetting" << endl;
#endif
	    for (size_t c = 0; c < s.getTargetChannelCount(); ++c) {
		RingBuffer<float> *rb = s.getReadRingBuffer(c);
		if (rb) rb->reset();
	    }
	}
	previouslyPlaying = playing;

	work = s.fillBuffers();
    }

    s.m_mutex.unlock();
}
<|MERGE_RESOLUTION|>--- conflicted
+++ resolved
@@ -164,11 +164,7 @@
     }
 
 #ifdef DEBUG_AUDIO_PLAY_SOURCE
-<<<<<<< HEAD
-    std::cout << "AudioCallbackPlaySource.cpp: Adding model with " << modelChannels << " channels at rate " << model->getSampleRate() << std::endl;
-=======
-    cout << "Adding model with " << modelChannels << " channels at rate " << model->getSampleRate() << endl;
->>>>>>> 10816cca
+    cout << "AudioCallbackPlaySource: Adding model with " << modelChannels << " channels at rate " << model->getSampleRate() << endl;
 #endif
 
     if (m_sourceSampleRate == 0) {
