/* -*- c-basic-offset: 4 indent-tabs-mode: nil -*-  vi:set ts=8 sts=4 sw=4: */

/*
    Sonic Visualiser
    An audio file viewer and annotation editor.
    Centre for Digital Music, Queen Mary, University of London.
    
    This program is free software; you can redistribute it and/or
    modify it under the terms of the GNU General Public License as
    published by the Free Software Foundation; either version 2 of the
    License, or (at your option) any later version.  See the file
    COPYING included with this distribution for more information.
*/

#include "ContinuousSynth.h"

#include "base/Debug.h"
#include "system/System.h"

#include <cmath>

ContinuousSynth::ContinuousSynth(int channels, sv_samplerate_t sampleRate, sv_frame_t blockSize, int waveType) :
    m_channels(channels),
    m_sampleRate(sampleRate),
    m_blockSize(blockSize),
    m_prevF0(-1.0),
    m_phase(0.0),
    m_wavetype(waveType) // 0: 3 sinusoids, 1: 1 sinusoid, 2: sawtooth, 3: square
{
}

ContinuousSynth::~ContinuousSynth()
{
}

void
ContinuousSynth::reset()
{
    m_phase = 0;
}

void
ContinuousSynth::mix(float **toBuffers, float gain, float pan, float f0f)
{
    double f0(f0f);
    if (f0 == 0.0) f0 = m_prevF0;

    bool wasOn = (m_prevF0 > 0.0);
    bool nowOn = (f0 > 0.0);

    if (!nowOn && !wasOn) {
        m_phase = 0;
        return;
    }

    sv_frame_t fadeLength = 100;

    float *levels = new float[m_channels];
    
    for (int c = 0; c < m_channels; ++c) {
<<<<<<< HEAD
        levels[c] = gain * 0.5; // scale gain otherwise too loud compared to source
    }
    if (pan != 0.0 && m_channels == 2) {
        levels[0] *= 1.0 - pan;
        levels[1] *= pan + 1.0;
=======
        levels[c] = gain * 0.5f; // scale gain otherwise too loud compared to source
    }
    if (pan != 0.0 && m_channels == 2) {
        levels[0] *= 1.0f - pan;
        levels[1] *= pan + 1.0f;
>>>>>>> 38511301
    }

//    cerr << "ContinuousSynth::mix: f0 = " << f0 << " (from " << m_prevF0 << "), phase = " << m_phase << endl;

    for (sv_frame_t i = 0; i < m_blockSize; ++i) {

        double fHere = (nowOn ? f0 : m_prevF0);

        if (wasOn && nowOn && (f0 != m_prevF0) && (i < fadeLength)) {
            // interpolate the frequency shift
            fHere = m_prevF0 + ((f0 - m_prevF0) * double(i)) / double(fadeLength);
        }

        double phasor = (fHere * 2 * M_PI) / m_sampleRate;
    
        m_phase = m_phase + phasor;

        int harmonics = int((m_sampleRate / 4) / fHere - 1);
        if (harmonics < 1) harmonics = 1;

        switch (m_wavetype) {
        case 1:
            harmonics = 1;
            break;
        case 2:
            break;
        case 3:
            break;
        default:
            harmonics = 3;
            break;
        }

        for (int h = 0; h < harmonics; ++h) {

            double v = 0;
            double hn = 0;
            double hp = 0;

            switch (m_wavetype) {
            case 1: // single sinusoid
                v = sin(m_phase);
                break;
            case 2: // sawtooth
                if (h != 0) {
                    hn = h + 1;
                    hp = m_phase * hn;
                    v = -(1.0 / M_PI) * sin(hp) / hn;
                } else {
                    v = 0.5;
                }
                break;
            case 3: // square
                hn = h*2 + 1;
                hp = m_phase * hn;
                v = sin(hp) / hn;
                break;
            default: // 3 sinusoids
                hn = h + 1;
                hp = m_phase * hn;
                v = sin(hp) / hn;
                break;
            }

            if (!wasOn && i < fadeLength) {
                // fade in
                v = v * (double(i) / double(fadeLength));
            } else if (!nowOn) {
                // fade out
                if (i > fadeLength) v = 0;
                else v = v * (1.0 - (double(i) / double(fadeLength)));
            }

            for (int c = 0; c < m_channels; ++c) {
                toBuffers[c][i] += float(levels[c] * v);
            }
        }
    }    

    m_prevF0 = f0;

    delete[] levels;
}
<|MERGE_RESOLUTION|>--- conflicted
+++ resolved
@@ -58,19 +58,11 @@
     float *levels = new float[m_channels];
     
     for (int c = 0; c < m_channels; ++c) {
-<<<<<<< HEAD
-        levels[c] = gain * 0.5; // scale gain otherwise too loud compared to source
-    }
-    if (pan != 0.0 && m_channels == 2) {
-        levels[0] *= 1.0 - pan;
-        levels[1] *= pan + 1.0;
-=======
         levels[c] = gain * 0.5f; // scale gain otherwise too loud compared to source
     }
     if (pan != 0.0 && m_channels == 2) {
         levels[0] *= 1.0f - pan;
         levels[1] *= pan + 1.0f;
->>>>>>> 38511301
     }
 
 //    cerr << "ContinuousSynth::mix: f0 = " << f0 << " (from " << m_prevF0 << "), phase = " << m_phase << endl;
